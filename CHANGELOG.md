# Change log

Best viewed [here](https://jax.readthedocs.io/en/latest/changelog.html).
For the changes specific to the experimental Pallas APIs,
see {ref}`pallas-changelog`.

<!--
Remember to align the itemized text with the first line of an item within a list.

When releasing, please add the new-release-boilerplate to docs/pallas/CHANGELOG.md.
-->

## jax 0.4.33

<<<<<<< HEAD
* Deletion:
  * `jax.xla_computation` is deleted. It's been 3 months since it's deprecation
    in 0.4.30 JAX release.
    Please use the AOT APIs to get the same functionality as `jax.xla_computation`.
    * `jax.xla_computation(fn)(*args, **kwargs)` can be replaced with
      `jax.jit(fn).lower(*args, **kwargs).compiler_ir('hlo')`.
    * You can also use `.out_info` property of `jax.stages.Lowered` to get the
      output information (like tree structure, shape and dtype).
    * For cross-backend lowering, you can replace
      `jax.xla_computation(fn, backend='tpu')(*args, **kwargs)` with
      `jax.jit(fn).trace(*args, **kwargs).lower(lowering_platforms=('tpu',)).compiler_ir('hlo')`.
  * {class}`jax.ShapeDtypeStruct` no longer accepts the `named_shape` argument.
    The argument was only used by `xmap` which was removed in 0.4.31.

## jaxlib 0.4.33


## jax 0.4.32 (September 11, 2024)
=======
This is a patch release on top of jax 0.4.32, that fixes two bugs found in that
release.

A TPU-only data corruption bug was found in the version of libtpu pinned by
JAX 0.4.32, which manifested only if multiple TPU slices were present in the
same job, for example, if training on multiple v5e slices.
This release fixes that issue by pinning a fixed version of `libtpu`.

## jaxlib 0.4.33

This release fixes an inaccurate result for F64 tanh on CPU (#23590).

## jax 0.4.32 (September 11, 2024)

Note: This release was yanked from PyPi because of a data corruption bug on TPU.
See the 0.4.33 release notes for more details.
>>>>>>> 80e1c94d

* New Functionality
  * Added {func}`jax.extend.ffi.ffi_call` and {func}`jax.extend.ffi.ffi_lowering`
    to support the use of the new {ref}`ffi-tutorial` to interface with custom
    C++ and CUDA code from JAX.

* Changes
  * `jax_pmap_no_rank_reduction` flag is set to `True` by default.
    * array[0] on a pmap result now introduces a reshape (use array[0:1]
      instead).
    * The per-shard shape (accessable via jax_array.addressable_shards or
      jax_array.addressable_data(0)) now has a leading (1, ...). Update code
      that directly accesses shards accordingly. The rank of the per-shard-shape
      now matches that of the global shape which is the same behavior as jit.
      This avoids costly reshapes when passing results from pmap into jit.
  * `jax_enable_memories` flag is set to `True` by default.
  * {mod}`jax.numpy` now supports v2023.12 of the Python Array API Standard.
    See {ref}`python-array-api` for more information.
  * Computations on the CPU backend may now be dispatched asynchronously in
    more cases. Previously non-parallel computations were always dispatched
    synchronously. You can recover the old behavior by setting
    `jax.config.update('jax_cpu_enable_async_dispatch', False)`.
  * Added new {func}`jax.process_indices` function to replace the
    `jax.host_ids()` function that was deprecated in JAX v0.2.13.
  * To align with the behavior of `numpy.fabs`, `jax.numpy.fabs` has been
    modified to no longer support `complex dtypes`.
  * ``jax.tree_util.register_dataclass`` now checks that ``data_fields``
    and ``meta_fields`` includes all dataclass fields with ``init=True``
    and only them, if ``nodetype`` is a dataclass.
  * Several {mod}`jax.numpy` functions now have full {class}`~jax.numpy.ufunc`
    interfaces, including {obj}`~jax.numpy.add`, {obj}`~jax.numpy.multiply`,
    {obj}`~jax.numpy.bitwise_and`, {obj}`~jax.numpy.bitwise_or`,
    {obj}`~jax.numpy.bitwise_xor`, {obj}`~jax.numpy.logical_and`,
    {obj}`~jax.numpy.logical_and`, and {obj}`~jax.numpy.logical_and`.
    In future releases we plan to expand these to other ufuncs.
  * Added {func}`jax.lax.optimization_barrier`, which allows users to prevent
    compiler optimizations such as common-subexpression elimination and to
    control scheduling.

* Breaking changes
  * The MHLO MLIR dialect (`jax.extend.mlir.mhlo`) has been removed. Use the
    `stablehlo` dialect instead.

* Deprecations
  * Complex inputs to {func}`jax.numpy.clip` and {func}`jax.numpy.hypot` are
    no longer allowed, after being deprecated since JAX v0.4.27.
  * Deprecated the following APIs:
    * `jax.lib.xla_bridge.xla_client`: use {mod}`jax.lib.xla_client` directly.
    * `jax.lib.xla_bridge.get_backend`: use {func}`jax.extend.backend.get_backend`.
    * `jax.lib.xla_bridge.default_backend`: use {func}`jax.extend.backend.default_backend`.
  * The `jax.experimental.array_api` module is deprecated, and importing it is no
    longer required to use the Array API. `jax.numpy` supports the array API
    directly; see {ref}`python-array-api` for more information.
  * The internal utilities `jax.core.check_eqn`, `jax.core.check_type`, and
    `jax.core.check_valid_jaxtype` are now deprecated, and will be removed in
    the future.
  * `jax.numpy.round_` has been deprecated, following removal of the corresponding
    API in NumPy 2.0. Use {func}`jax.numpy.round` instead.
  * Passing a DLPack capsule to {func}`jax.dlpack.from_dlpack` is deprecated.
    The argument to {func}`jax.dlpack.from_dlpack` should be an array from
    another framework that implements the ``__dlpack__`` protocol.

## jaxlib 0.4.32 (September 11, 2024)
<<<<<<< HEAD
=======

Note: This release was yanked from PyPi because of a data corruption bug on TPU.
See the 0.4.33 release notes for more details.
>>>>>>> 80e1c94d

* Breaking changes
  * Hermetic CUDA support is added.
    Hermetic CUDA uses a specific downloadable version of CUDA instead of the
    user’s locally installed CUDA. Bazel will download CUDA, CUDNN and NCCL
    distributions, and then use CUDA libraries and tools as dependencies in
    various Bazel targets. This enables more reproducible builds for JAX and its
    supported CUDA versions.

* Changes
  * SparseCore profiling is added.
    * JAX now supports profiling [SparseCore](https://cloud.google.com/tpu/docs/system-architecture-tpu-vm#sparsecore) on TPUv5p chips. These traces will be viewable in Tensorboard Profiler's [TraceViewer](https://www.tensorflow.org/guide/profiler#trace_viewer).

## jax 0.4.31 (July 29, 2024)

* Deletion
  * xmap has been deleted. Please use {func}`shard_map` as the replacement.

* Changes
  * The minimum CuDNN version is v9.1. This was true in previous releases also,
    but we now declare this version constraint formally.
  * The minimum Python version is now 3.10. 3.10 will remain the minimum
    supported version until July 2025.
  * The minimum NumPy version is now 1.24. NumPy 1.24 will remain the minimum
    supported version until December 2024.
  * The minimum SciPy version is now 1.10. SciPy 1.10 will remain the minimum
    supported version until January 2025.
  * {func}`jax.numpy.ceil`, {func}`jax.numpy.floor` and {func}`jax.numpy.trunc` now return the output
    of the same dtype as the input, i.e. no longer upcast integer or boolean inputs to floating point.
  * `libdevice.10.bc` is no longer bundled with CUDA wheels. It must be
    installed either as a part of local CUDA installation, or via NVIDIA's CUDA
    pip wheels.
  * {class}`jax.experimental.pallas.BlockSpec` now expects `block_shape` to
    be passed *before* `index_map`. The old argument order is deprecated and
    will be removed in a future release.
  * Updated the repr of gpu devices to be more consistent
    with TPUs/CPUs. For example, `cuda(id=0)` will now be `CudaDevice(id=0)`.
  * Added the `device` property and `to_device` method to {class}`jax.Array`, as
    part of JAX's [Array API](https://data-apis.org/array-api) support.
* Deprecations
  * Removed a number of previously-deprecated internal APIs related to
    polymorphic shapes. From {mod}`jax.core`: removed `canonicalize_shape`,
    `dimension_as_value`, `definitely_equal`, and `symbolic_equal_dim`.
  * HLO lowering rules should no longer wrap singleton ir.Values in tuples.
    Instead, return singleton ir.Values unwrapped. Support for wrapped values
    will be removed in a future version of JAX.
  * {func}`jax.experimental.jax2tf.convert` with `native_serialization=False`
    or `enable_xla=False` is now deprecated and this support will be removed in
    a future version.
    Native serialization has been the default since JAX 0.4.16 (September 2023).
  * The previously-deprecated function `jax.random.shuffle` has been removed;
    instead use `jax.random.permutation` with `independent=True`.

## jaxlib 0.4.31 (July 29, 2024)

* Bug fixes
  * Fixed a bug that meant that negative static_argnums to a jit were mishandled
    by the jit dispatch fast path.
  * Fixed a bug that meant triangular solves of batches of singular matrices
    produce nonsensical finite values, instead of inf or nan (#3589, #15429).

## jax 0.4.30 (June 18, 2024)

* Changes
  * JAX supports ml_dtypes >= 0.2. In 0.4.29 release, the ml_dtypes version was
    bumped to 0.4.0 but this has been rolled back in this release to give users
    of both TensorFlow and JAX more time to migrate to a newer TensorFlow
    release.
  * `jax.experimental.mesh_utils` can now create an efficient mesh for TPU v5e.
  * jax now depends on jaxlib directly. This change was enabled by the CUDA
    plugin switch: there are no longer multiple jaxlib variants. You can install
    a CPU-only jax with `pip install jax`, no extras required.
  * Added an API for exporting and serializing JAX functions. This used
    to exist in `jax.experimental.export` (which is being deprecated),
    and will now live in `jax.export`.
    See the [documentation](https://jax.readthedocs.io/en/latest/export/index.html).

* Deprecations
  * Internal pretty-printing tools `jax.core.pp_*` are deprecated, and will be removed
    in a future release.
  * Hashing of tracers is deprecated, and will lead to a `TypeError` in a future JAX
    release. This previously was the case, but there was an inadvertent regression in
    the last several JAX releases.
  * `jax.experimental.export` is deprecated. Use {mod}`jax.export` instead.
    See the [migration guide](https://jax.readthedocs.io/en/latest/export/export.html#migration-guide-from-jax-experimental-export).
  * Passing an array in place of a dtype is now deprecated in most cases; e.g. for arrays
    `x` and `y`, `x.astype(y)` will raise a warning. To silence it use `x.astype(y.dtype)`.
  * `jax.xla_computation` is deprecated and will be removed in a future release.
    Please use the AOT APIs to get the same functionality as `jax.xla_computation`.
    * `jax.xla_computation(fn)(*args, **kwargs)` can be replaced with
      `jax.jit(fn).lower(*args, **kwargs).compiler_ir('hlo')`.
    * You can also use `.out_info` property of `jax.stages.Lowered` to get the
      output information (like tree structure, shape and dtype).
    * For cross-backend lowering, you can replace
      `jax.xla_computation(fn, backend='tpu')(*args, **kwargs)` with
      `jax.jit(fn).trace(*args, **kwargs).lower(lowering_platforms=('tpu',)).compiler_ir('hlo')`.


## jaxlib 0.4.30 (June 18, 2024)

  * Support for monolithic CUDA jaxlibs has been dropped. You must use the
    plugin-based installation (`pip install jax[cuda12]` or
    `pip install jax[cuda12_local]`).

## jax 0.4.29 (June 10, 2024)

* Changes
  * We anticipate that this will be the last release of JAX and jaxlib
    supporting a monolithic CUDA jaxlib. Future releases will use the CUDA
    plugin jaxlib (e.g. `pip install jax[cuda12]`).
  * JAX now requires ml_dtypes version 0.4.0 or newer.
  * Removed backwards-compatibility support for old usage of the
    `jax.experimental.export` API. It is not possible anymore to use
    `from jax.experimental.export import export`, and instead you should use
    `from jax.experimental import export`.
    The removed functionality has been deprecated since 0.4.24.
  * Added `is_leaf` argument to {func}`jax.tree.all` & {func}`jax.tree_util.tree_all`.

* Deprecations
  * `jax.sharding.XLACompatibleSharding` is deprecated. Please use
    `jax.sharding.Sharding`.
  * `jax.experimental.Exported.in_shardings` has been renamed as
    `jax.experimental.Exported.in_shardings_hlo`. Same for `out_shardings`.
    The old names will be removed after 3 months.
  * Removed a number of previously-deprecated APIs:
    * from {mod}`jax.core`: `non_negative_dim`, `DimSize`, `Shape`
    * from {mod}`jax.lax`: `tie_in`
    * from {mod}`jax.nn`: `normalize`
    * from {mod}`jax.interpreters.xla`: `backend_specific_translations`,
      `translations`, `register_translation`, `xla_destructure`,
      `TranslationRule`, `TranslationContext`, `XlaOp`.
  * The ``tol`` argument of {func}`jax.numpy.linalg.matrix_rank` is being
    deprecated and will soon be removed. Use `rtol` instead.
  * The ``rcond`` argument of {func}`jax.numpy.linalg.pinv` is being
    deprecated and will soon be removed. Use `rtol` instead.
  * The deprecated `jax.config` submodule has been removed. To configure JAX
    use `import jax` and then reference the config object via `jax.config`.
  * {mod}`jax.random` APIs no longer accept batched keys, where previously
    some did unintentionally. Going forward, we recommend explicit use of
    {func}`jax.vmap` in such cases.
  * In {func}`jax.scipy.special.beta`, the `x` and `y` parameters have been
    renamed to `a` and `b` for consistency with other `beta` APIs.

* New Functionality
  * Added {func}`jax.experimental.Exported.in_shardings_jax` to construct
    shardings that can be used with the JAX APIs from the HloShardings
    that are stored in the `Exported` objects.

## jaxlib 0.4.29 (June 10, 2024)

* Bug fixes
  * Fixed a bug where XLA sharded some concatenation operations incorrectly,
    which manifested as an incorrect output for cumulative reductions (#21403).
  * Fixed a bug where XLA:CPU miscompiled certain matmul fusions
    (https://github.com/openxla/xla/pull/13301).
  * Fixes a compiler crash on GPU (https://github.com/google/jax/issues/21396).

* Deprecations
  * `jax.tree.map(f, None, non-None)` now emits a `DeprecationWarning`, and will
    raise an error in a future version of jax. `None` is only a tree-prefix of
    itself. To preserve the current behavior, you can ask `jax.tree.map` to
    treat `None` as a leaf value by writing:
    `jax.tree.map(lambda x, y: None if x is None else f(x, y), a, b, is_leaf=lambda x: x is None)`.

## jax 0.4.28 (May 9, 2024)

* Bug fixes
  * Reverted a change to `make_jaxpr` that was breaking Equinox (#21116).

* Deprecations & removals
  * The ``kind`` argument to {func}`jax.numpy.sort` and {func}`jax.numpy.argsort`
    is now removed. Use `stable=True` or `stable=False` instead.
  * Removed ``get_compute_capability`` from the ``jax.experimental.pallas.gpu``
    module. Use the ``compute_capability`` attribute of a GPU device, returned
    by {func}`jax.devices` or {func}`jax.local_devices`, instead.
  * The ``newshape`` argument to {func}`jax.numpy.reshape`is being deprecated
    and will soon be removed. Use `shape` instead.

* Changes
  * The minimum jaxlib version of this release is 0.4.27.

## jaxlib 0.4.28 (May 9, 2024)

* Bug fixes
  * Fixes a memory corruption bug in the type name of Array and JIT Python
    objects in Python 3.10 or earlier.
  * Fixed a warning `'+ptx84' is not a recognized feature for this target`
    under CUDA 12.4.
  * Fixed a slow compilation problem on CPU.

* Changes
  * The Windows build is now built with Clang instead of MSVC.


## jax 0.4.27 (May 7, 2024)

* New Functionality
  * Added {func}`jax.numpy.unstack` and {func}`jax.numpy.cumulative_sum`,
    following their addition in the array API 2023 standard, soon to be
    adopted by NumPy.
  * Added a new config option `jax_cpu_collectives_implementation` to select the
    implementation of cross-process collective operations used by the CPU backend.
    Choices available are `'none'`(default), `'gloo'` and `'mpi'` (requires jaxlib 0.4.26).
    If set to `'none'`, cross-process collective operations are disabled.

* Changes
  * {func}`jax.pure_callback`, {func}`jax.experimental.io_callback`
    and {func}`jax.debug.callback` now use {class}`jax.Array` instead
    of {class}`np.ndarray`. You can recover the old behavior by transforming
    the arguments via `jax.tree.map(np.asarray, args)` before passing them
    to the callback.
  * `complex_arr.astype(bool)` now follows the same semantics as NumPy, returning
    False where `complex_arr` is equal to `0 + 0j`, and True otherwise.
  * `core.Token` now is a non-trivial class which wraps a `jax.Array`. It could
    be created and threaded in and out of computations to build up dependency.
    The singleton object `core.token` has been removed, users now should create
    and use fresh `core.Token` objects instead.
  * On GPU, the Threefry PRNG implementation no longer lowers to a kernel call
    by default. This choice can improve runtime memory usage at a compile-time
    cost. Prior behavior, which produces a kernel call, can be recovered with
    `jax.config.update('jax_threefry_gpu_kernel_lowering', True)`. If the new
    default causes issues, please file a bug. Otherwise, we intend to remove
    this flag in a future release.

* Deprecations & Removals
  * Pallas now exclusively uses XLA for compiling kernels on GPU. The old
    lowering pass via Triton Python APIs has been removed and the
    `JAX_TRITON_COMPILE_VIA_XLA` environment variable no longer has any effect.
  * {func}`jax.numpy.clip` has a new argument signature: `a`, `a_min`, and
    `a_max` are deprecated in favor of `x` (positional only), `min`, and
    `max` ({jax-issue}`20550`).
  * The `device()` method of JAX arrays has been removed, after being deprecated
    since JAX v0.4.21. Use `arr.devices()` instead.
  * The `initial` argument to {func}`jax.nn.softmax` and {func}`jax.nn.log_softmax`
    is deprecated; empty inputs to softmax are now supported without setting this.
  * In {func}`jax.jit`, passing invalid `static_argnums` or `static_argnames`
    now leads to an error rather than a warning.
  * The minimum jaxlib version is now 0.4.23.
  * The {func}`jax.numpy.hypot` function now issues a deprecation warning when
    passing complex-valued inputs to it. This will raise an error when the
    deprecation is completed.
  * Scalar arguments to {func}`jax.numpy.nonzero`, {func}`jax.numpy.where`, and
    related functions now raise an error, following a similar change in NumPy.
  * The config option `jax_cpu_enable_gloo_collectives` is deprecated.
    Use `jax.config.update('jax_cpu_collectives_implementation', 'gloo')` instead.
  * The `jax.Array.device_buffer` and `jax.Array.device_buffers` methods have
    been removed after being deprecated in JAX v0.4.22. Instead use
    {attr}`jax.Array.addressable_shards` and {meth}`jax.Array.addressable_data`.
  * The `condition`, `x`, and `y` parameters of `jax.numpy.where` are now
    positional-only, following deprecation of the keywords in JAX v0.4.21.
  * Non-array arguments to functions in {mod}`jax.lax.linalg` now must be
    specified by keyword. Previously, this raised a DeprecationWarning.
  * Array-like arguments are now required in several :func:`jax.numpy` APIs,
    including {func}`~jax.numpy.apply_along_axis`,
    {func}`~jax.numpy.apply_over_axes`, {func}`~jax.numpy.inner`,
    {func}`~jax.numpy.outer`, {func}`~jax.numpy.cross`,
    {func}`~jax.numpy.kron`, and {func}`~jax.numpy.lexsort`.

* Bug fixes
  * {func}`jax.numpy.astype` will now always return a copy when `copy=True`.
    Previously, no copy would be made when the output array would have the same
    dtype as the input array. This may result in some increased memory usage.
    The default value is set to `copy=False` to preserve backwards compatibility.

## jaxlib 0.4.27 (May 7, 2024)

## jax 0.4.26 (April 3, 2024)

* New Functionality
  * Added {func}`jax.numpy.trapezoid`, following the addition of this function in
    NumPy 2.0.

* Changes
  * Complex-valued {func}`jax.numpy.geomspace` now chooses the logarithmic spiral
    branch consistent with that of NumPy 2.0.
  * The behavior of `lax.rng_bit_generator`, and in turn the `'rbg'`
    and `'unsafe_rbg'` PRNG implementations, under `jax.vmap` [has
    changed](https://github.com/google/jax/issues/19085) so that
    mapping over keys results in random generation only from the first
    key in the batch.
  * Docs now use `jax.random.key` for construction of PRNG key arrays
    rather than `jax.random.PRNGKey`.

* Deprecations & Removals
  * {func}`jax.tree_map` is deprecated; use `jax.tree.map` instead, or for backward
    compatibility with older JAX versions, use {func}`jax.tree_util.tree_map`.
  * {func}`jax.clear_backends` is deprecated as it does not necessarily do what
    its name suggests and can lead to unexpected consequences, e.g., it will not
    destroy existing backends and release corresponding owned resources. Use
    {func}`jax.clear_caches` if you only want to clean up compilation caches.
    For backward compatibility or you really need to switch/reinitialize the
    default backend, use {func}`jax.extend.backend.clear_backends`.
  * The `jax.experimental.maps` module and `jax.experimental.maps.xmap` are
    deprecated. Use `jax.experimental.shard_map` or `jax.vmap` with the
    `spmd_axis_name` argument for expressing SPMD device-parallel computations.
  * The `jax.experimental.host_callback` module is deprecated.
    Use instead the [new JAX external callbacks](https://jax.readthedocs.io/en/latest/notebooks/external_callbacks.html).
    Added `JAX_HOST_CALLBACK_LEGACY` flag to assist in the transition to the
    new callbacks. See {jax-issue}`#20385` for a discussion.
  * Passing arguments to {func}`jax.numpy.array_equal` and {func}`jax.numpy.array_equiv`
    that cannot be converted to a JAX array now results in an exception.
  * The deprecated flag `jax_parallel_functions_output_gda` has been removed.
    This flag was long deprecated and did nothing; its use was a no-op.
  * The previously-deprecated imports `jax.interpreters.ad.config` and
    `jax.interpreters.ad.source_info_util` have now been removed. Use `jax.config`
    and `jax.extend.source_info_util` instead.
  * JAX export does not support older serialization versions anymore. Version 9
    has been supported since October 27th, 2023 and has become the default
    since February 1, 2024.
    See [a description of the versions](https://github.com/google/jax/blob/main/jax/experimental/jax2tf/README.md#native-serialization-versions).
    This change could break clients that set a specific
    JAX serialization version lower than 9.

## jaxlib 0.4.26 (April 3, 2024)

* Changes
  * JAX now supports CUDA 12.1 or newer only. Support for CUDA 11.8 has been
    dropped.
  * JAX now supports NumPy 2.0.

## jax 0.4.25 (Feb 26, 2024)

* New Features
  * Added [CUDA Array
    Interface](https://numba.readthedocs.io/en/stable/cuda/cuda_array_interface.html)
    import support (requires jaxlib 0.4.24).
  * JAX arrays now support NumPy-style scalar boolean indexing, e.g. `x[True]` or `x[False]`.
  * Added {mod}`jax.tree` module, with a more convenient interface for referencing functions
    in {mod}`jax.tree_util`.
  * {func}`jax.tree.transpose` (i.e. {func}`jax.tree_util.tree_transpose`) now accepts
    `inner_treedef=None`, in which case the inner treedef will be automatically inferred.

* Changes
  * Pallas now uses XLA instead of the Triton Python APIs to compile Triton
    kernels. You can revert to the old behavior by setting the
    `JAX_TRITON_COMPILE_VIA_XLA` environment variable to `"0"`.
  * Several deprecated APIs in {mod}`jax.interpreters.xla` that were removed in v0.4.24
    have been re-added in v0.4.25, including `backend_specific_translations`,
    `translations`, `register_translation`, `xla_destructure`, `TranslationRule`,
    `TranslationContext`, and `XLAOp`. These are still considered deprecated, and
    will be removed again in the future when better replacements are available.
    Refer to {jax-issue}`#19816` for discussion.

* Deprecations & Removals
  * {func}`jax.numpy.linalg.solve` now shows a deprecation warning for batched 1D
    solves with `b.ndim > 1`. In the future these will be treated as batched 2D
    solves.
  * Conversion of a non-scalar array to a Python scalar now raises an error, regardless
    of the size of the array. Previously a deprecation warning was raised in the case of
    non-scalar arrays of size 1. This follows a similar deprecation in NumPy.
  * The previously deprecated configuration APIs have been removed
    following a standard 3 months deprecation cycle (see {ref}`api-compatibility`).
    These include
    * the `jax.config.config` object and
    * the `define_*_state` and `DEFINE_*` methods of {data}`jax.config`.
  * Importing the `jax.config` submodule via `import jax.config` is deprecated.
    To configure JAX use `import jax` and then reference the config object
    via `jax.config`.
  * The minimum jaxlib version is now 0.4.20.

## jaxlib 0.4.25 (Feb 26, 2024)

## jax 0.4.24 (Feb 6, 2024)

* Changes

  * JAX lowering to StableHLO does not depend on physical devices anymore.
    If your primitive wraps custom_partitioning or JAX callbacks in the lowering
    rule i.e. function passed to `rule` parameter of `mlir.register_lowering` then add your
    primitive to `jax._src.dispatch.prim_requires_devices_during_lowering` set.
    This is needed because custom_partitioning and JAX callbacks need physical
    devices to create `Sharding`s during lowering.
    This is a temporary state until we can create `Sharding`s without physical
    devices.
  * {func}`jax.numpy.argsort` and {func}`jax.numpy.sort` now support the `stable`
    and `descending` arguments.
  * Several changes to the handling of shape polymorphism (used in
    {mod}`jax.experimental.jax2tf` and {mod}`jax.experimental.export`):
    * cleaner pretty-printing of symbolic expressions ({jax-issue}`#19227`)
    * added the ability to specify symbolic constraints on the dimension variables.
      This makes shape polymorphism more expressive, and gives a way to workaround
      limitations in the reasoning about inequalities.
      See https://github.com/google/jax/blob/main/jax/experimental/jax2tf/README.md#user-specified-symbolic-constraints.
    * with the addition of symbolic constraints ({jax-issue}`#19235`) we now
      consider dimension variables from different scopes to be different, even
      if they have the same name. Symbolic expressions from different scopes
      cannot interact, e.g., in arithmetic operations.
      Scopes are introduced by {func}`jax.experimental.jax2tf.convert`,
      {func}`jax.experimental.export.symbolic_shape`, {func}`jax.experimental.export.symbolic_args_specs`.
      The scope of a symbolic expression `e` can be read with `e.scope` and passed
      into the above functions to direct them to construct symbolic expressions in
      a given scope.
      See https://github.com/google/jax/blob/main/jax/experimental/jax2tf/README.md#user-specified-symbolic-constraints.
    * simplified and faster equality comparisons, where we consider two symbolic dimensions
      to be equal if the normalized form of their difference reduces to 0
      ({jax-issue}`#19231`; note that this may result in user-visible behavior
        changes)
    * improved the error messages for inconclusive inequality comparisons
      ({jax-issue}`#19235`).
    * the `core.non_negative_dim` API (introduced recently)
      was deprecated and `core.max_dim` and `core.min_dim` were introduced
      ({jax-issue}`#18953`) to express `max` and `min` for symbolic dimensions.
      You can use `core.max_dim(d, 0)` instead of `core.non_negative_dim(d)`.
    * the `shape_poly.is_poly_dim` is deprecated in favor of `export.is_symbolic_dim`
      ({jax-issue}`#19282`).
    * the `export.args_specs` is deprecated in favor of `export.symbolic_args_specs
      ({jax-issue}`#19283`).
    * the `shape_poly.PolyShape` and `jax2tf.PolyShape` are deprecated, use
      strings for polymorphic shapes specifications ({jax-issue}`#19284`).
    * JAX default native serialization version is now 9. This is relevant
      for {mod}`jax.experimental.jax2tf` and {mod}`jax.experimental.export`.
      See [description of version numbers](https://github.com/google/jax/blob/main/jax/experimental/jax2tf/README.md#native-serialization-versions).
  * Refactored the API for `jax.experimental.export`. Instead of
    `from jax.experimental.export import export` you should use now
    `from jax.experimental import export`. The old way of importing will
    continue to work for a deprecation period of 3 months.
  * Added {func}`jax.scipy.stats.sem`.
  * {func}`jax.numpy.unique` with `return_inverse = True` returns inverse indices
    reshaped to the dimension of the input, following a similar change to
    {func}`numpy.unique` in NumPy 2.0.
  * {func}`jax.numpy.sign` now returns `x / abs(x)` for nonzero complex inputs. This is
    consistent with the behavior of {func}`numpy.sign` in NumPy version 2.0.
  * {func}`jax.scipy.special.logsumexp` with `return_sign=True` now uses the NumPy 2.0
    convention for the complex sign, `x / abs(x)`. This is consistent with the behavior
    of {func}`scipy.special.logsumexp` in SciPy v1.13.
  * JAX now supports the bool DLPack type for both import and export.
    Previously bool values could not be imported and were exported as integers.

* Deprecations & Removals
  * A number of previously deprecated functions have been removed, following a
    standard 3+ month deprecation cycle (see {ref}`api-compatibility`).
    This includes:
    * From {mod}`jax.core`: `TracerArrayConversionError`,
      `TracerIntegerConversionError`, `UnexpectedTracerError`,
      `as_hashable_function`, `collections`, `dtypes`, `lu`, `map`,
      `namedtuple`, `partial`, `pp`, `ref`, `safe_zip`, `safe_map`,
      `source_info_util`, `total_ordering`, `traceback_util`, `tuple_delete`,
      `tuple_insert`, and `zip`.
    * From {mod}`jax.lax`: `dtypes`, `itertools`, `naryop`, `naryop_dtype_rule`,
      `standard_abstract_eval`, `standard_naryop`, `standard_primitive`,
      `standard_unop`, `unop`, and `unop_dtype_rule`.
    * The `jax.linear_util` submodule and all its contents.
    * The `jax.prng` submodule and all its contents.
    * From {mod}`jax.random`: `PRNGKeyArray`, `KeyArray`, `default_prng_impl`,
      `threefry_2x32`, `threefry2x32_key`, `threefry2x32_p`, `rbg_key`, and
      `unsafe_rbg_key`.
    * From {mod}`jax.tree_util`: `register_keypaths`, `AttributeKeyPathEntry`, and
      `GetItemKeyPathEntry`.
    * from {mod}`jax.interpreters.xla`: `backend_specific_translations`, `translations`,
      `register_translation`, `xla_destructure`, `TranslationRule`, `TranslationContext`,
      `axis_groups`, `ShapedArray`, `ConcreteArray`, `AxisEnv`, `backend_compile`,
      and `XLAOp`.
    * from {mod}`jax.numpy`: `NINF`, `NZERO`, `PZERO`, `row_stack`, `issubsctype`,
      `trapz`, and `in1d`.
    * from {mod}`jax.scipy.linalg`: `tril` and `triu`.
  * The previously-deprecated method `PRNGKeyArray.unsafe_raw_array` has been
    removed. Use {func}`jax.random.key_data` instead.
  * `bool(empty_array)` now raises an error rather than returning `False`. This
    previously raised a deprecation warning, and follows a similar change in NumPy.
  * Support for the mhlo MLIR dialect has been deprecated. JAX no longer uses
    the mhlo dialect, in favor of stablehlo. APIs that refer to "mhlo" will be
    removed in the future. Use the "stablehlo" dialect instead.
  * {mod}`jax.random`: passing batched keys directly to random number generation functions,
    such as {func}`~jax.random.bits`, {func}`~jax.random.gamma`, and others, is deprecated
    and will emit a `FutureWarning`.  Use `jax.vmap` for explicit batching.
  * {func}`jax.lax.tie_in` is deprecated: it has been a no-op since JAX v0.2.0.

## jaxlib 0.4.24 (Feb 6, 2024)

* Changes

  * JAX now supports CUDA 12.3 and CUDA 11.8. Support for CUDA 12.2 has been
    dropped.
  * `cost_analysis` now works with cross-compiled `Compiled` objects (i.e. when
    using `.lower().compile()` with a topology object, e.g., to compile for
    Cloud TPU from a non-TPU computer).
  * Added [CUDA Array
    Interface](https://numba.readthedocs.io/en/stable/cuda/cuda_array_interface.html)
    import support (requires jax 0.4.25).

## jax 0.4.23 (Dec 13, 2023)

## jaxlib 0.4.23 (Dec 13, 2023)

* Fixed a bug that caused verbose logging from the GPU compiler during
  compilation.

## jax 0.4.22 (Dec 13, 2023)

* Deprecations
  * The `device_buffer` and `device_buffers` properties of JAX arrays are deprecated.
    Explicit buffers have been replaced by the more flexible array sharding interface,
    but the previous outputs can be recovered this way:
    * `arr.device_buffer` becomes `arr.addressable_data(0)`
    * `arr.device_buffers` becomes `[x.data for x in arr.addressable_shards]`

## jaxlib 0.4.22 (Dec 13, 2023)

## jax 0.4.21 (Dec 4 2023)

* New Features
  * Added {obj}`jax.nn.squareplus`.

* Changes
  * The minimum jaxlib version is now 0.4.19.
  * Released wheels are built now with clang instead of gcc.
  * Enforce that the device backend has not been initialized prior to calling `jax.distributed.initialize()`.
  * Automate arguments to `jax.distributed.initialize()` in cloud TPU environments.

* Deprecations
  * The previously-deprecated `sym_pos` argument has been removed from
    {func}`jax.scipy.linalg.solve`. Use `assume_a='pos'` instead.
  * Passing `None` to {func}`jax.array` or {func}`jax.asarray`, either directly or
    within a list or tuple, is deprecated and now raises a {obj}`FutureWarning`.
    It currently is converted to NaN, and in the future will raise a {obj}`TypeError`.
  * Passing the `condition`, `x`, and `y` parameters to `jax.numpy.where` by
    keyword arguments has been deprecated, to match `numpy.where`.
  * Passing arguments to {func}`jax.numpy.array_equal` and {func}`jax.numpy.array_equiv`
    that cannot be converted to a JAX array is deprecated and now raises a
    {obj}`DeprecationWaning`. Currently the functions return False, in the future this
    will raise an exception.
  * The `device()` method of JAX arrays is deprecated. Depending on the context, it may
    be replaced with one of the following:
    - {meth}`jax.Array.devices` returns the set of all devices used by the array.
    - {attr}`jax.Array.sharding` gives the sharding configuration used by the array.

## jaxlib 0.4.21 (Dec 4 2023)

* Changes
  * In preparation for adding distributed CPU support, JAX now treats CPU
    devices identically to GPU and TPU devices, that is:

    * `jax.devices()` includes all devices present in a distributed job, even
      those not local to the current process. `jax.local_devices()` still only
      includes devices local to the current process, so if the change to
      `jax.devices()` breaks you, you most likely want to use
      `jax.local_devices()` instead.
    * CPU devices now receive a globally unique ID number within a distributed
      job; previously CPU devices would receive a process-local ID number.
    * The `process_index` of each CPU device will now match any GPU or TPU
      devices within the same process; previously the `process_index` of a CPU
      device was always 0.

  * On NVIDIA GPU, JAX now prefers a Jacobi SVD solver for matrices up to
    1024x1024. The Jacobi solver appears faster than the non-Jacobi version.

* Bug fixes
  * Fixed error/hang when an array with non-finite values is passed to a
    non-symmetric eigendecomposition (#18226). Arrays with non-finite values now
    produce arrays full of NaNs as outputs.

## jax 0.4.20 (Nov 2, 2023)

## jaxlib 0.4.20 (Nov 2, 2023)

* Bug fixes
  * Fixed some type confusion between E4M3 and E5M2 float8 types.

## jax 0.4.19 (Oct 19, 2023)

* New Features
  * Added {obj}`jax.typing.DTypeLike`, which can be used to annotate objects that
    are convertible to JAX dtypes.
  * Added `jax.numpy.fill_diagonal`.

* Changes
  * JAX now requires SciPy 1.9 or newer.

* Bug fixes
  * Only process 0 in a multicontroller distributed JAX program will write
    persistent compilation cache entries. This fixes write contention if the
    cache is placed on a network file system such as GCS.
  * The version check for cusolver and cufft no longer considers the patch
    versions when determining if the installed version of these libraries is at
    least as new as the versions against which JAX was built.

## jaxlib 0.4.19 (Oct 19, 2023)

* Changes
  * jaxlib will now always prefer pip-installed NVIDIA CUDA libraries
    (nvidia-... packages) over any other CUDA installation if they are
    installed, including installations named in `LD_LIBRARY_PATH`. If this
    causes problems and the intent is to use a system-installed CUDA, the fix is
    to remove the pip installed CUDA library packages.

## jax 0.4.18 (Oct 6, 2023)

## jaxlib 0.4.18 (Oct 6, 2023)

* Changes
  * CUDA jaxlibs now depend on the user to install a compatible NCCL version.
    If using the recommended `cuda12_pip` installation, NCCL should be installed
    automatically. Currently, NCCL 2.16 or newer is required.
  * We now provide Linux aarch64 wheels, both with and without NVIDIA GPU
    support.
  * {meth}`jax.Array.item` now supports optional index arguments.

* Deprecations
  * A number of internal utilities and inadvertent exports in {mod}`jax.lax` have
    been deprecated, and will be removed in a future release.
    * `jax.lax.dtypes`: use `jax.dtypes` instead.
    * `jax.lax.itertools`: use `itertools` instead.
    * `naryop`, `naryop_dtype_rule`, `standard_abstract_eval`, `standard_naryop`,
      `standard_primitive`, `standard_unop`, `unop`, and `unop_dtype_rule` are
      internal utilities, now deprecated without replacement.

* Bug fixes
  * Fixed Cloud TPU regression where compilation would OOM due to smem.

## jax 0.4.17 (Oct 3, 2023)

* New features
  * Added new {func}`jax.numpy.bitwise_count` function, matching the API of the similar
    function recently added to NumPy.
* Deprecations
  * Removed the deprecated module `jax.abstract_arrays` and all its contents.
  * Named key constructors in {mod}`jax.random` are deprecated. Pass the `impl` argument
    to {func}`jax.random.PRNGKey` or {func}`jax.random.key` instead:
    * `random.threefry2x32_key(seed)` becomes `random.PRNGKey(seed, impl='threefry2x32')`
    * `random.rbg_key(seed)` becomes `random.PRNGKey(seed, impl='rbg')`
    * `random.unsafe_rbg_key(seed)` becomes `random.PRNGKey(seed, impl='unsafe_rbg')`
* Changes:
  * CUDA: JAX now verifies that the CUDA libraries it finds are at least as new
    as the CUDA libraries that JAX was built against. If older libraries are
    found, JAX raises an exception since that is preferable to mysterious
    failures and crashes.
  * Removed the "No GPU/TPU" found warning. Instead warn if, on Linux, an
    NVIDIA GPU or a Google TPU are found but not used and `--jax_platforms` was
    not specified.
  * {func}`jax.scipy.stats.mode` now returns a 0 count if the mode is taken
    across a size-0 axis, matching the behavior of `scipy.stats.mode` in SciPy
    1.11.
  * Most `jax.numpy` functions and attributes now have fully-defined type stubs.
    Previously many of these were treated as `Any` by static type checkers like
    `mypy` and `pytype`.

## jaxlib 0.4.17 (Oct 3, 2023)

* Changes:
  * Python 3.12 wheels were added in this release.
  * The CUDA 12 wheels now require CUDA 12.2 or newer and cuDNN 8.9.4 or newer.

* Bug fixes:
  * Fixed log spam from ABSL when the JAX CPU backend was initialized.

## jax 0.4.16 (Sept 18, 2023)

* Changes
  * Added {class}`jax.numpy.ufunc`, as well as {func}`jax.numpy.frompyfunc`, which can convert
    any scalar-valued function into a {func}`numpy.ufunc`-like object, with methods such as
    {meth}`~jax.numpy.ufunc.outer`, {meth}`~jax.numpy.ufunc.reduce`,
    {meth}`~jax.numpy.ufunc.accumulate`, {meth}`~jax.numpy.ufunc.at`, and
    {meth}`~jax.numpy.ufunc.reduceat` ({jax-issue}`#17054`).
  * Added {func}`jax.scipy.integrate.trapezoid`.
  * When not running under IPython: when an exception is raised, JAX now filters out the
    entirety of its internal frames from tracebacks. (Without the "unfiltered stack trace"
    that previously appeared.) This should produce much friendlier-looking tracebacks. See
    [here](https://github.com/google/jax/pull/16949) for an example.
    This behavior can be changed by setting `JAX_TRACEBACK_FILTERING=remove_frames` (for two
    separate unfiltered/filtered tracebacks, which was the old behavior) or
    `JAX_TRACEBACK_FILTERING=off` (for one unfiltered traceback).
  * jax2tf default serialization version is now 7, which introduces new shape
    [safety assertions](https://github.com/google/jax/blob/main/jax/experimental/jax2tf/README.md#errors-in-presence-of-shape-polymorphism).
  * Devices passed to `jax.sharding.Mesh` should be hashable. This specifically
    applies to mock devices or user created devices. `jax.devices()` are
    already hashable.

* Breaking changes:
  * jax2tf now uses native serialization by default. See
    the [jax2tf documentation](https://github.com/google/jax/blob/main/jax/experimental/jax2tf/README.md)
    for details and for mechanisms to override the default.
  * The option `--jax_coordination_service` has been removed. It is now always
    `True`.
  * `jax.jaxpr_util` has been removed from the public JAX namespace.
  * `JAX_USE_PJRT_C_API_ON_TPU` no longer has an effect (i.e. it always defaults to true).
  * The backwards compatibility flag `--jax_host_callback_ad_transforms`
    introduced in December 2021, has been removed.

* Deprecations:
  * Several `jax.numpy` APIs have been deprecated following
    [NumPy NEP-52](https://numpy.org/neps/nep-0052-python-api-cleanup.html):
    * `jax.numpy.NINF` has been deprecated. Use `-jax.numpy.inf` instead.
    * `jax.numpy.PZERO` has been deprecated. Use `0.0` instead.
    * `jax.numpy.NZERO` has been deprecated. Use `-0.0` instead.
    * `jax.numpy.issubsctype(x, t)` has been deprecated. Use `jax.numpy.issubdtype(x.dtype, t)`.
    * `jax.numpy.row_stack` has been deprecated. Use `jax.numpy.vstack` instead.
    * `jax.numpy.in1d` has been deprecated. Use `jax.numpy.isin` instead.
    * `jax.numpy.trapz` has been deprecated. Use `jax.scipy.integrate.trapezoid` instead.
  * `jax.scipy.linalg.tril` and `jax.scipy.linalg.triu` have been deprecated,
    following SciPy. Use `jax.numpy.tril` and `jax.numpy.triu` instead.
  * `jax.lax.prod` has been removed after being deprecated in JAX v0.4.11.
    Use the built-in `math.prod` instead.
  * A number of exports from `jax.interpreters.xla` related to defining
    HLO lowering rules for custom JAX primitives have been deprecated. Custom
    primitives should be defined using the StableHLO lowering utilities in
    `jax.interpreters.mlir` instead.
  * The following previously-deprecated functions have been removed after a
    three-month deprecation period:
    * `jax.abstract_arrays.ShapedArray`: use `jax.core.ShapedArray`.
    * `jax.abstract_arrays.raise_to_shaped`: use `jax.core.raise_to_shaped`.
    * `jax.numpy.alltrue`: use `jax.numpy.all`.
    * `jax.numpy.sometrue`: use `jax.numpy.any`.
    * `jax.numpy.product`: use `jax.numpy.prod`.
    * `jax.numpy.cumproduct`: use `jax.numpy.cumprod`.

* Deprecations/removals:
  * The internal submodule `jax.prng` is now deprecated. Its contents are available at
    {mod}`jax.extend.random`.
  * The internal submodule path `jax.linear_util` has been deprecated. Use
    {mod}`jax.extend.linear_util` instead (Part of {ref}`jax-extend-jep`)
  * `jax.random.PRNGKeyArray` and `jax.random.KeyArray` are deprecated.  Use {class}`jax.Array`
    for type annotations, and `jax.dtypes.issubdtype(arr.dtype, jax.dtypes.prng_key)` for
    runtime detection of typed prng keys.
  * The method `PRNGKeyArray.unsafe_raw_array` is deprecated. Use
    {func}`jax.random.key_data` instead.
  * `jax.experimental.pjit.with_sharding_constraint` is deprecated. Use
    `jax.lax.with_sharding_constraint` instead.
  * The internal utilities `jax.core.is_opaque_dtype` and `jax.core.has_opaque_dtype`
    have been removed. Opaque dtypes have been renamed to Extended dtypes; use
    `jnp.issubdtype(dtype, jax.dtypes.extended)` instead (available since jax v0.4.14).
  * The utility `jax.interpreters.xla.register_collective_primitive` has been
    removed. This utility did nothing useful in recent JAX releases and calls
    to it can be safely removed.
  * The internal submodule path `jax.linear_util` has been deprecated. Use
    {mod}`jax.extend.linear_util` instead (Part of {ref}`jax-extend-jep`)

## jaxlib 0.4.16 (Sept 18, 2023)

* Changes:
  * Sparse CSR matrix multiplications via the experimental jax sparse APIs
    no longer uses a deterministic algorithm on NVIDIA GPUs. This change was
    made to improve compatibility with CUDA 12.2.1.

* Bug fixes:
  * Fixed a crash on Windows due to a fatal LLVM error related to out-of-order
    sections and IMAGE_REL_AMD64_ADDR32NB relocations
    (https://github.com/openxla/xla/commit/cb732a921f0c4184995cbed82394931011d12bd4).

## jax 0.4.14 (July 27, 2023)

* Changes
  * `jax.jit` takes `donate_argnames` as an argument. It's semantics are similar
    to `static_argnames`.
    If neither donate_argnums nor donate_argnames is provided, no
    arguments are donated. If donate_argnums is not provided but
    donate_argnames is, or vice versa, JAX uses
    `inspect.signature(fun)` to find any positional arguments that
    correspond to donate_argnames (or vice versa). If both donate_argnums and donate_argnames are provided, inspect.signature is not used, and only actual
    parameters listed in either donate_argnums or donate_argnames will
    be donated.
  * {func}`jax.random.gamma` has been re-factored to a more efficient algorithm
    with more robust endpoint behavior ({jax-issue}`#16779`). This means that the
    sequence of values returned for a given `key` will change between JAX v0.4.13
    and v0.4.14 for `gamma` and related samplers (including {func}`jax.random.ball`,
    {func}`jax.random.beta`, {func}`jax.random.chisquare`, {func}`jax.random.dirichlet`,
    {func}`jax.random.generalized_normal`, {func}`jax.random.loggamma`, {func}`jax.random.t`).

* Deletions
  * `in_axis_resources` and `out_axis_resources` have been deleted from pjit since
    it has been more than 3 months since their deprecation. Please use
    `in_shardings` and `out_shardings` as the replacement.
    This is a safe and trivial name replacement. It does not change any of the
    current pjit semantics and doesn't break any code.
    You can still pass in `PartitionSpecs` to in_shardings and out_shardings.


* Deprecations
  * Python 3.8 support has been dropped as per
    https://jax.readthedocs.io/en/latest/deprecation.html
  * JAX now requires NumPy 1.22 or newer as per
    https://jax.readthedocs.io/en/latest/deprecation.html
  * Passing optional arguments to {func}`jax.numpy.ndarray.at` by position is
    no longer supported, after being deprecated in JAX version 0.4.7.
    For example, instead of `x.at[i].get(True)`, use `x.at[i].get(indices_are_sorted=True)`
  * The following `jax.Array` methods have been removed, after being deprecated
    in JAX v0.4.5:
    * `jax.Array.broadcast`: use {func}`jax.lax.broadcast` instead.
    * `jax.Array.broadcast_in_dim`: use {func}`jax.lax.broadcast_in_dim` instead.
    * `jax.Array.split`: use {func}`jax.numpy.split` instead.
  * The following APIs have been removed after previous deprecation:
    * `jax.ad`: use {mod}`jax.interpreters.ad`.
    * `jax.curry`: use ``curry = lambda f: partial(partial, f)``.
    * `jax.partial_eval`: use {mod}`jax.interpreters.partial_eval`.
    * `jax.pxla`: use {mod}`jax.interpreters.pxla`.
    * `jax.xla`: use {mod}`jax.interpreters.xla`.
    * `jax.ShapedArray`: use {class}`jax.core.ShapedArray`.
    * `jax.interpreters.pxla.device_put`: use {func}`jax.device_put`.
    * `jax.interpreters.pxla.make_sharded_device_array`: use {func}`jax.make_array_from_single_device_arrays`.
    * `jax.interpreters.pxla.ShardedDeviceArray`: use {class}`jax.Array`.
    * `jax.numpy.DeviceArray`: use {class}`jax.Array`.
    * `jax.stages.Compiled.compiler_ir`: use {func}`jax.stages.Compiled.as_text`.

* Breaking changes
  * JAX now requires ml_dtypes version 0.2.0 or newer.
  * To fix a corner case, calls to {func}`jax.lax.cond` with five
    arguments will always resolve to the "common operands" `cond`
    behavior (as documented) if the second and third arguments are
    callable, even if other operands are callable as well. See
    [#16413](https://github.com/google/jax/issues/16413).
  * The deprecated config options `jax_array` and `jax_jit_pjit_api_merge`,
    which did nothing, have been removed. These options have been true by
    default for many releases.

* New features
  * JAX now supports a configuration flag --jax_serialization_version
    and a JAX_SERIALIZATION_VERSION environment variable to control the
    serialization version ({jax-issue}`#16746`).
  * jax2tf in presence of shape polymorphism now generates code that checks
    certain shape constraints, if the serialization version is at least 7.
    See https://github.com/google/jax/blob/main/jax/experimental/jax2tf/README.md#errors-in-presence-of-shape-polymorphism.

## jaxlib 0.4.14 (July 27, 2023)

* Deprecations
  * Python 3.8 support has been dropped as per
      https://jax.readthedocs.io/en/latest/deprecation.html

## jax 0.4.13 (June 22, 2023)

* Changes
  * `jax.jit` now allows `None` to be passed to `in_shardings` and
    `out_shardings`. The semantics are as follows:
      * For in_shardings, JAX will mark is as replicated but this behavior
        can change in the future.
      * For out_shardings, we will rely on the XLA GSPMD partitioner to
        determine the output shardings.
  * `jax.experimental.pjit.pjit` also allows `None` to be passed to
    `in_shardings` and `out_shardings`. The semantics are as follows:
    * If the mesh context manager is *not* provided, JAX has the freedom to
      choose whatever sharding it wants.
      * For in_shardings, JAX will mark is as replicated but this behavior
        can change in the future.
      * For out_shardings, we will rely on the XLA GSPMD partitioner to
        determine the output shardings.
    * If the mesh context manager is provided, None will imply that the value
      will be replicated on all devices of the mesh.
  * Executable.cost_analysis() works on Cloud TPU
  * Added a warning if a non-allowlisted `jaxlib` plugin is in use.
  * Added `jax.tree_util.tree_leaves_with_path`.
  * `None` is not a valid input to
    `jax.experimental.multihost_utils.host_local_array_to_global_array` or
    `jax.experimental.multihost_utils.global_array_to_host_local_array`.
    Please use `jax.sharding.PartitionSpec()` if you wanted to replicate your
    input.

* Bug fixes
  * Fixed incorrect wheel name in CUDA 12 releases (#16362); the correct wheel
    is named `cudnn89` instead of `cudnn88`.

* Deprecations
  * The `native_serialization_strict_checks` parameter to
    {func}`jax.experimental.jax2tf.convert` is deprecated in favor of the
    new `native_serializaation_disabled_checks` ({jax-issue}`#16347`).

## jaxlib 0.4.13 (June 22, 2023)

* Changes
  * Added Windows CPU-only wheels to the `jaxlib` Pypi release.

* Bug fixes
  * `__cuda_array_interface__` was broken in previous jaxlib versions and is now
    fixed ({jax-issue}`16440`).
  * Concurrent CUDA kernel tracing is now enabled by default on NVIDIA GPUs.

## jax 0.4.12 (June 8, 2023)

* Changes
  * Added {class}`scipy.spatial.transform.Rotation` and {class}`scipy.spatial.transform.Slerp`

* Deprecations
  * `jax.abstract_arrays` and its contents are now deprecated. See related
    functionality in :mod:`jax.core`.
  * `jax.numpy.alltrue`: use `jax.numpy.all`. This follows the deprecation
    of `numpy.alltrue` in NumPy version 1.25.0.
  * `jax.numpy.sometrue`: use `jax.numpy.any`. This follows the deprecation
    of `numpy.sometrue` in NumPy version 1.25.0.
  * `jax.numpy.product`: use `jax.numpy.prod`. This follows the deprecation
    of `numpy.product` in NumPy version 1.25.0.
  * `jax.numpy.cumproduct`: use `jax.numpy.cumprod`. This follows the deprecation
    of `numpy.cumproduct` in NumPy version 1.25.0.
  * `jax.sharding.OpShardingSharding` has been removed since it has been 3
    months since it was deprecated.

## jaxlib 0.4.12 (June 8, 2023)

* Changes
  * Includes PTX/SASS for Hopper (SM version 9.0+) GPUs. Previous
    versions of jaxlib should work on Hopper but would have a long
    JIT-compilation delay the first time a JAX operation was executed.

* Bug fixes
  * Fixes incorrect source line information in JAX-generated Python tracebacks
    under Python 3.11.
  * Fixes crash when printing local variables of frames in JAX-generated Python
    tracebacks (#16027).

## jax 0.4.11 (May 31, 2023)

* Deprecations
  * The following APIs have been removed after a 3 month deprecation period, in
    accordance with the {ref}`api-compatibility` policy:
    * `jax.experimental.PartitionSpec`: use `jax.sharding.PartitionSpec`.
    * `jax.experimental.maps.Mesh`: use `jax.sharding.Mesh`
    * `jax.experimental.pjit.NamedSharding`: use `jax.sharding.NamedSharding`.
    * `jax.experimental.pjit.PartitionSpec`: use `jax.sharding.PartitionSpec`.
    * `jax.experimental.pjit.FROM_GDA`. Instead pass sharded `jax.Array` objects
      as input and remove the optional `in_shardings` argument to `pjit`.
    * `jax.interpreters.pxla.PartitionSpec`: use `jax.sharding.PartitionSpec`.
    * `jax.interpreters.pxla.Mesh`: use `jax.sharding.Mesh`
    * `jax.interpreters.xla.Buffer`: use `jax.Array`.
    * `jax.interpreters.xla.Device`: use `jax.Device`.
    * `jax.interpreters.xla.DeviceArray`: use `jax.Array`.
    * `jax.interpreters.xla.device_put`: use `jax.device_put`.
    * `jax.interpreters.xla.xla_call_p`: use `jax.experimental.pjit.pjit_p`.
    * `axis_resources` argument of `with_sharding_constraint` is removed. Please
      use `shardings` instead.


## jaxlib 0.4.11 (May 31, 2023)

* Changes
  * Added `memory_stats()` method to `Device`s. If supported, this returns a
    dict of string stat names with int values, e.g. `"bytes_in_use"`, or None if
    the platform doesn't support memory statistics. The exact stats returned may
    vary across platforms. Currently only implemented on Cloud TPU.
  * Readded support for the Python buffer protocol (`memoryview`) on CPU
    devices.

## jax 0.4.10 (May 11, 2023)

## jaxlib 0.4.10 (May 11, 2023)

* Changes
  * Fixed `'apple-m1' is not a recognized processor for this target (ignoring
    processor)` issue that prevented previous release from running on Mac M1.

## jax 0.4.9 (May 9, 2023)

* Changes
  * The flags experimental_cpp_jit, experimental_cpp_pjit and
    experimental_cpp_pmap have been removed.
    They are now always on.
  * Accuracy of singular value decomposition (SVD) on TPU has been improved
    (requires jaxlib 0.4.9).

* Deprecations
  * `jax.experimental.gda_serialization` is deprecated and has been renamed to
    `jax.experimental.array_serialization`.
    Please change your imports to use `jax.experimental.array_serialization`.
  * The `in_axis_resources` and `out_axis_resources` arguments of pjit have been
    deprecated. Please use `in_shardings` and `out_shardings` respectively.
  * The function `jax.numpy.msort` has been removed. It has been deprecated since
    JAX v0.4.1. Use `jnp.sort(a, axis=0)` instead.
  * `in_parts` and `out_parts` arguments have been removed from `jax.xla_computation`
    since they were only used with sharded_jit and sharded_jit is long gone.
  * `instantiate_const_outputs` argument has been removed from `jax.xla_computation`
    since it has been unused for a very long time.

## jaxlib 0.4.9 (May 9, 2023)

## jax 0.4.8 (March 29, 2023)

* Breaking changes
  * A major component of the Cloud TPU runtime has been upgraded. This enables
    the following new features on Cloud TPU:
    * {func}`jax.debug.print`, {func}`jax.debug.callback`, and
      {func}`jax.debug.breakpoint()` now work on Cloud TPU
    * Automatic TPU memory defragmentation

    {func}`jax.experimental.host_callback` is no longer supported on Cloud TPU
    with the new runtime component. Please file an issue on the [JAX issue
    tracker](https://github.com/google/jax/issues) if the new `jax.debug` APIs
    are insufficient for your use case.

    The old runtime component will be available for at least the next three
    months by setting the environment variable
    `JAX_USE_PJRT_C_API_ON_TPU=false`. If you find you need to disable the new
    runtime for any reason, please let us know on the [JAX issue
    tracker](https://github.com/google/jax/issues).

* Changes
  * The minimum jaxlib version has been bumped from 0.4.6 to 0.4.7.

* Deprecations
  * CUDA 11.4 support has been dropped. JAX GPU wheels only support
    CUDA 11.8 and CUDA 12. Older CUDA versions may work if jaxlib is built
    from source.
  * `global_arg_shapes` argument of pmap only worked with sharded_jit and has
    been removed from pmap. Please migrate to pjit and remove global_arg_shapes
    from pmap.

## jax 0.4.7 (March 27, 2023)

* Changes
  * As per https://jax.readthedocs.io/en/latest/jax_array_migration.html#jax-array-migration
    `jax.config.jax_array` cannot be disabled anymore.
  * `jax.config.jax_jit_pjit_api_merge` cannot be disabled anymore.
  * {func}`jax.experimental.jax2tf.convert` now supports the `native_serialization`
    parameter to use JAX's native lowering to StableHLO to obtain a
    StableHLO module for the entire JAX function instead of lowering each JAX
    primitive to a TensorFlow op. This simplifies the internals and increases
    the confidence that what you serialize matches the JAX native semantics.
    See [documentation](https://github.com/google/jax/blob/main/jax/experimental/jax2tf/README.md).
    As part of this change the config flag `--jax2tf_default_experimental_native_lowering`
    has been renamed to `--jax2tf_native_serialization`.
  * JAX now depends on `ml_dtypes`, which contains definitions of NumPy types
    like bfloat16. These definitions were previously internal to JAX, but have
    been split into a separate package to facilitate sharing them with other
    projects.
  * JAX now requires NumPy 1.21 or newer and SciPy 1.7 or newer.

* Deprecations
  * The type `jax.numpy.DeviceArray` is deprecated. Use `jax.Array` instead,
    for which it is an alias.
  * The type `jax.interpreters.pxla.ShardedDeviceArray` is deprecated. Use
    `jax.Array` instead.
  * Passing additional arguments to {func}`jax.numpy.ndarray.at` by position is deprecated.
    For example, instead of `x.at[i].get(True)`, use `x.at[i].get(indices_are_sorted=True)`
  * `jax.interpreters.xla.device_put` is deprecated. Please use `jax.device_put`.
  * `jax.interpreters.pxla.device_put` is deprecated. Please use `jax.device_put`.
  * `jax.experimental.pjit.FROM_GDA` is deprecated. Please pass in sharded
    jax.Arrays as input and remove the `in_shardings` argument to pjit since
    it is optional.

## jaxlib 0.4.7 (March 27, 2023)

Changes:
  * jaxlib now depends on `ml_dtypes`, which contains definitions of NumPy types
    like bfloat16. These definitions were previously internal to JAX, but have
    been split into a separate package to facilitate sharing them with other
    projects.

## jax 0.4.6 (Mar 9, 2023)

* Changes
  * `jax.tree_util` now contain a set of APIs that allow user to define keys for their
    custom pytree node. This includes:
    * `tree_flatten_with_path` that flattens a tree and return not only each leaf but
      also their key paths.
    * `tree_map_with_path` that can map a function that takes the key path as an argument.
    * `register_pytree_with_keys` to register how the key path and leaves should looks
      like in a custom pytree node.
    * `keystr` that pretty-prints a key path.

  * {func}`jax2tf.call_tf` has a new parameter `output_shape_dtype` (default `None`)
    that can be used to declare the output shape and type of the result. This enables
    {func}`jax2tf.call_tf` to work in the presence of shape polymorphism. ({jax-issue}`#14734`).

* Deprecations
  * The old key-path APIs in `jax.tree_util` are deprecated and will be removed 3 months
    from Mar 10 2023:
    * `register_keypaths`: use {func}`jax.tree_util.register_pytree_with_keys` instead.
    * `AttributeKeyPathEntry` : use `GetAttrKey` instead.
    * `GetitemKeyPathEntry` : use `SequenceKey` or `DictKey` instead.

## jaxlib 0.4.6 (Mar 9, 2023)

## jax 0.4.5 (Mar 2, 2023)

* Deprecations
  * `jax.sharding.OpShardingSharding` has been renamed to `jax.sharding.GSPMDSharding`.
    `jax.sharding.OpShardingSharding` will be removed in 3 months from Feb 17, 2023.
  * The following `jax.Array` methods are deprecated and will be removed 3 months from
    Feb 23 2023:
    * `jax.Array.broadcast`: use {func}`jax.lax.broadcast` instead.
    * `jax.Array.broadcast_in_dim`: use {func}`jax.lax.broadcast_in_dim` instead.
    * `jax.Array.split`: use {func}`jax.numpy.split` instead.

## jax 0.4.4 (Feb 16, 2023)

* Changes
  * The implementation of `jit` and `pjit` has been merged. Merging jit and pjit
    changes the internals of JAX without affecting the public API of JAX.
    Before, `jit` was a final style primitive. Final style means that the creation
    of jaxpr was delayed as much as possible and transformations were stacked
    on top of each other. With the `jit`-`pjit` implementation merge, `jit`
    becomes an initial style primitive which means that we trace to jaxpr
    as early as possible. For more information see
    [this section in autodidax](https://jax.readthedocs.io/en/latest/autodidax.html#on-the-fly-final-style-and-staged-initial-style-processing).
    Moving to initial style should simplify JAX's internals and make
    development of features like dynamic shapes, etc easier.
    You can disable it only via the environment variable i.e.
    `os.environ['JAX_JIT_PJIT_API_MERGE'] = '0'`.
    The merge must be disabled via an environment variable since it affects JAX
    at import time so it needs to be disabled before jax is imported.
  * `axis_resources` argument of `with_sharding_constraint` is deprecated.
    Please use `shardings` instead. There is no change needed if you were using
    `axis_resources` as an arg. If you were using it as a kwarg, then please
    use `shardings` instead. `axis_resources` will be removed after 3 months
    from Feb 13, 2023.
  * added the {mod}`jax.typing` module, with tools for type annotations of JAX
    functions.
  * The following names have been deprecated:
    * `jax.xla.Device` and `jax.interpreters.xla.Device`: use `jax.Device`.
    * `jax.experimental.maps.Mesh`. Use `jax.sharding.Mesh`
    instead.
    * `jax.experimental.pjit.NamedSharding`: use `jax.sharding.NamedSharding`.
    * `jax.experimental.pjit.PartitionSpec`: use `jax.sharding.PartitionSpec`.
    * `jax.interpreters.pxla.Mesh`: use `jax.sharding.Mesh`.
    * `jax.interpreters.pxla.PartitionSpec`: use `jax.sharding.PartitionSpec`.
* Breaking Changes
  * the `initial` argument to reduction functions like :func:`jax.numpy.sum`
    is now required to be a scalar, consistent with the corresponding NumPy API.
    The previous behavior of broadcasting the output against non-scalar `initial`
    values was an unintentional implementation detail ({jax-issue}`#14446`).

## jaxlib 0.4.4 (Feb 16, 2023)
  * Breaking changes
    * Support for NVIDIA Kepler series GPUs has been removed from the default
      `jaxlib` builds. If Kepler support is needed, it is still possible to
      build `jaxlib` from source with Kepler support (via the
      `--cuda_compute_capabilities=sm_35` option to `build.py`), however note
      that CUDA 12 has completely dropped support for Kepler GPUs.

## jax 0.4.3 (Feb 8, 2023)
  * Breaking changes
    * Deleted {func}`jax.scipy.linalg.polar_unitary`, which was a deprecated JAX
      extension to the scipy API. Use {func}`jax.scipy.linalg.polar` instead.

  * Changes
    * Added {func}`jax.scipy.stats.rankdata`.

## jaxlib 0.4.3 (Feb 8, 2023)
  * `jax.Array` now has the non-blocking `is_ready()` method, which returns `True`
    if the array is ready (see also {func}`jax.block_until_ready`).

## jax 0.4.2 (Jan 24, 2023)

* Breaking changes
  * Deleted `jax.experimental.callback`
  * Operations with dimensions in presence of jax2tf shape polymorphism have
    been generalized to work in more scenarios, by converting the symbolic
    dimension to JAX arrays. Operations involving symbolic dimensions and
    `np.ndarray` now can raise errors when the result is used as a shape value
    ({jax-issue}`#14106`).
  * jaxpr objects now raise an error on attribute setting in order to avoid
    problematic mutations ({jax-issue}`14102`)

* Changes
  * {func}`jax2tf.call_tf` has a new parameter `has_side_effects` (default `True`)
    that can be used to declare whether an instance can be removed or replicated
    by JAX optimizations such as dead-code elimination ({jax-issue}`#13980`).
  * Added more support for floordiv and mod for jax2tf shape polymorphism. Previously,
    certain division operations resulted in errors in presence of symbolic dimensions
    ({jax-issue}`#14108`).

## jaxlib 0.4.2 (Jan 24, 2023)

* Changes
  * Set JAX_USE_PJRT_C_API_ON_TPU=1 to enable new Cloud TPU runtime, featuring
    automatic device memory defragmentation.

## jax 0.4.1 (Dec 13, 2022)

* Changes
  * Support for Python 3.7 has been dropped, in accordance with JAX's
    {ref}`version-support-policy`.
  * We introduce `jax.Array` which is a unified array type that subsumes
    `DeviceArray`, `ShardedDeviceArray`, and `GlobalDeviceArray` types in JAX.
    The `jax.Array` type helps make parallelism a core feature of JAX,
    simplifies and unifies JAX internals, and allows us to unify `jit` and
    `pjit`.  `jax.Array` has been enabled by default in JAX 0.4 and makes some
    breaking change to the `pjit` API.  The [jax.Array migration
    guide](https://jax.readthedocs.io/en/latest/jax_array_migration.html) can
    help you migrate your codebase to `jax.Array`. You can also look at the
    [Distributed arrays and automatic parallelization](https://jax.readthedocs.io/en/latest/notebooks/Distributed_arrays_and_automatic_parallelization.html)
    tutorial to understand the new concepts.
  * `PartitionSpec` and `Mesh` are now out of experimental. The new API endpoints
    are `jax.sharding.PartitionSpec` and `jax.sharding.Mesh`.
    `jax.experimental.maps.Mesh` and `jax.experimental.PartitionSpec` are
    deprecated and will be removed in 3 months.
  * `with_sharding_constraint`s new public endpoint is
    `jax.lax.with_sharding_constraint`.
  * If using ABSL flags together with `jax.config`, the ABSL flag values are no
    longer read or written after the JAX configuration options are initially
    populated from the ABSL flags. This change improves performance of reading
    `jax.config` options, which are used pervasively in JAX.
  * The jax2tf.call_tf function now uses for TF lowering the first TF
    device of the same platform as used by the embedding JAX computation.
    Before, it was using the 0th device for the JAX-default backend.
  * A number of `jax.numpy` functions now have their arguments marked as
    positional-only, matching NumPy.
  * `jnp.msort` is now deprecated, following the deprecation of `np.msort` in numpy 1.24.
    It will be removed in a future release, in accordance with the {ref}`api-compatibility`
    policy. It can be replaced with `jnp.sort(a, axis=0)`.

## jaxlib 0.4.1 (Dec 13, 2022)

* Changes
  * Support for Python 3.7 has been dropped, in accordance with JAX's
    {ref}`version-support-policy`.
  * The behavior of `XLA_PYTHON_CLIENT_MEM_FRACTION=.XX` has been changed to allocate XX% of
    the total GPU memory instead of the previous behavior of using currently available GPU memory
    to calculate preallocation. Please refer to
    [GPU memory allocation](https://jax.readthedocs.io/en/latest/gpu_memory_allocation.html) for
    more details.
  * The deprecated method `.block_host_until_ready()` has been removed. Use
    `.block_until_ready()` instead.

## jax 0.4.0 (Dec 12, 2022)

* The release was yanked.

## jaxlib 0.4.0 (Dec 12, 2022)

* The release was yanked.

## jax 0.3.25 (Nov 15, 2022)
* Changes
  * {func}`jax.numpy.linalg.pinv` now supports the `hermitian` option.
  * {func}`jax.scipy.linalg.hessenberg` is now supported on CPU only. Requires
    jaxlib > 0.3.24.
  * New functions {func}`jax.lax.linalg.hessenberg`,
    {func}`jax.lax.linalg.tridiagonal`, and
    {func}`jax.lax.linalg.householder_product` were added. Householder reduction
    is currently CPU-only and tridiagonal reductions are supported on CPU and
    GPU only.
  * The gradients of `svd` and `jax.numpy.linalg.pinv` are now computed more
    economically for non-square matrices.
* Breaking Changes
  * Deleted the `jax_experimental_name_stack` config option.
  * Convert a string `axis_names` arguments to the
    {class}`jax.experimental.maps.Mesh` constructor into a singleton tuple
    instead of unpacking the string into a sequence of character axis names.

## jaxlib 0.3.25 (Nov 15, 2022)
* Changes
  * Added support for tridiagonal reductions on CPU and GPU.
  * Added support for upper Hessenberg reductions on CPU.
* Bugs
  * Fixed a bug that meant that frames in tracebacks captured by JAX were
    incorrectly mapped to source lines under Python 3.10+

## jax 0.3.24 (Nov 4, 2022)
* Changes
  * JAX should be faster to import. We now import scipy lazily, which accounted
    for a significant fraction of JAX's import time.
  * Setting the env var `JAX_PERSISTENT_CACHE_MIN_COMPILE_TIME_SECS=$N` can be
    used to limit the number of cache entries written to the persistent cache.
    By default, computations that take 1 second or more to compile will be
    cached.
    * Added {func}`jax.scipy.stats.mode`.
  * The default device order used by `pmap` on TPU if no order is specified now
    matches `jax.devices()` for single-process jobs. Previously the
    two orderings differed, which could lead to unnecessary copies or
    out-of-memory errors. Requiring the orderings to agree simplifies matters.
* Breaking Changes
    * {func}`jax.numpy.gradient` now behaves like most other functions in {mod}`jax.numpy`,
      and forbids passing lists or tuples in place of arrays ({jax-issue}`#12958`)
    * Functions in {mod}`jax.numpy.linalg` and {mod}`jax.numpy.fft` now uniformly
      require inputs to be array-like: i.e. lists and tuples cannot be used in place
      of arrays. Part of {jax-issue}`#7737`.
* Deprecations
  * `jax.sharding.MeshPspecSharding` has been renamed to `jax.sharding.NamedSharding`.
    `jax.sharding.MeshPspecSharding` name will be removed in 3 months.

## jaxlib 0.3.24 (Nov 4, 2022)
* Changes
  * Buffer donation now works on CPU. This may break code that marked buffers
    for donation on CPU but relied on donation not being implemented.

## jax 0.3.23 (Oct 12, 2022)
* Changes
  * Update Colab TPU driver version for new jaxlib release.

## jax 0.3.22 (Oct 11, 2022)
* Changes
  * Add `JAX_PLATFORMS=tpu,cpu` as default setting in TPU initialization,
  so JAX will raise an error if TPU cannot be initialized instead of falling
  back to CPU. Set `JAX_PLATFORMS=''` to override this behavior and automatically
  choose an available backend (the original default), or set `JAX_PLATFORMS=cpu`
  to always use CPU regardless of if the TPU is available.
* Deprecations
  * Several test utilities deprecated in JAX v0.3.8 are now removed from
    {mod}`jax.test_util`.

## jaxlib 0.3.22 (Oct 11, 2022)

## jax 0.3.21 (Sep 30, 2022)
* [GitHub commits](https://github.com/google/jax/compare/jax-v0.3.20...jax-v0.3.21).
* Changes
  * The persistent compilation cache will now warn instead of raising an
    exception on error ({jax-issue}`#12582`), so program execution can continue
    if something goes wrong with the cache. Set
    `JAX_RAISE_PERSISTENT_CACHE_ERRORS=true` to revert this behavior.

## jax 0.3.20 (Sep 28, 2022)
* Bug fixes:
  * Adds missing `.pyi` files that were missing from the previous release ({jax-issue}`#12536`).
  * Fixes an incompatibility between `jax` 0.3.19 and the libtpu version it pinned ({jax-issue}`#12550`). Requires jaxlib 0.3.20.
  * Fix incorrect `pip` url in `setup.py` comment ({jax-issue}`#12528`).

## jaxlib 0.3.20 (Sep 28, 2022)
* [GitHub commits](https://github.com/google/jax/compare/jaxlib-v0.3.15...jaxlib-v0.3.20).
* Bug fixes
  * Fixes support for limiting the visible CUDA devices via
   `jax_cuda_visible_devices` in distributed jobs. This functionality is needed for
   the JAX/SLURM integration on GPU ({jax-issue}`#12533`).

## jax 0.3.19 (Sep 27, 2022)
* [GitHub commits](https://github.com/google/jax/compare/jax-v0.3.18...jax-v0.3.19).
* Fixes required jaxlib version.

## jax 0.3.18 (Sep 26, 2022)
* [GitHub commits](https://github.com/google/jax/compare/jax-v0.3.17...jax-v0.3.18).
* Changes
  * Ahead-of-time lowering and compilation functionality (tracked in
    {jax-issue}`#7733`) is stable and public. See [the
    overview](https://jax.readthedocs.io/en/latest/aot.html) and the API docs
    for {mod}`jax.stages`.
  * Introduced {class}`jax.Array`, intended to be used for both `isinstance` checks
    and type annotations for array types in JAX. Notice that this included some subtle
    changes to how `isinstance` works for {class}`jax.numpy.ndarray` for jax-internal
    objects, as {class}`jax.numpy.ndarray` is now a simple alias of {class}`jax.Array`.
* Breaking changes
  * `jax._src` is no longer imported into the public `jax` namespace.
    This may break users that were using JAX internals.
  * `jax.soft_pmap` has been deleted. Please use `pjit` or `xmap` instead.
    `jax.soft_pmap` is undocumented. If it were documented, a deprecation period
    would have been provided.

## jax 0.3.17 (Aug 31, 2022)
* [GitHub commits](https://github.com/google/jax/compare/jax-v0.3.16...jax-v0.3.17).
* Bugs
  * Fix corner case issue in gradient of `lax.pow` with an exponent of zero
    ({jax-issue}`12041`)
* Breaking changes
  * {func}`jax.checkpoint`, also known as {func}`jax.remat`, no longer supports
    the `concrete` option, following the previous version's deprecation; see
    [JEP 11830](https://jax.readthedocs.io/en/latest/jep/11830-new-remat-checkpoint.html).
* Changes
  * Added {func}`jax.pure_callback` that enables calling back to pure Python functions from compiled functions (e.g. functions decorated with `jax.jit` or `jax.pmap`).
* Deprecations:
  * The deprecated `DeviceArray.tile()` method has been removed. Use {func}`jax.numpy.tile`
    ({jax-issue}`#11944`).
  * `DeviceArray.to_py()` has been deprecated. Use `np.asarray(x)` instead.

## jax 0.3.16
* [GitHub commits](https://github.com/google/jax/compare/jax-v0.3.15...main).
* Breaking changes
  * Support for NumPy 1.19 has been dropped, per the
    [deprecation policy](https://jax.readthedocs.io/en/latest/deprecation.html).
    Please upgrade to NumPy 1.20 or newer.
* Changes
  * Added {mod}`jax.debug` that includes utilities for runtime value debugging such at {func}`jax.debug.print` and {func}`jax.debug.breakpoint`.
  * Added new documentation for [runtime value debugging](debugging/index)
* Deprecations
  * {func}`jax.mask` {func}`jax.shapecheck` APIs have been removed.
    See {jax-issue}`#11557`.
  * {mod}`jax.experimental.loops` has been removed. See {jax-issue}`#10278`
    for an alternative API.
  * {func}`jax.tree_util.tree_multimap` has been removed. It has been deprecated since
    JAX release 0.3.5, and {func}`jax.tree_util.tree_map` is a direct replacement.
  * Removed `jax.experimental.stax`; it has long been a deprecated alias of
    {mod}`jax.example_libraries.stax`.
  * Removed `jax.experimental.optimizers`; it has long been a deprecated alias of
    {mod}`jax.example_libraries.optimizers`.
  * {func}`jax.checkpoint`, also known as {func}`jax.remat`, has a new
    implementation switched on by default, meaning the old implementation is
    deprecated; see [JEP 11830](https://jax.readthedocs.io/en/latest/jep/11830-new-remat-checkpoint.html).

## jax 0.3.15 (July 22, 2022)
* [GitHub commits](https://github.com/google/jax/compare/jax-v0.3.14...jax-v0.3.15).
* Changes
  * `JaxTestCase` and `JaxTestLoader` have been removed from `jax.test_util`. These
    classes have been deprecated since v0.3.1 ({jax-issue}`#11248`).
  * Added {class}`jax.scipy.gaussian_kde` ({jax-issue}`#11237`).
  * Binary operations between JAX arrays and built-in collections (`dict`, `list`, `set`, `tuple`)
    now raise a `TypeError` in all cases. Previously some cases (particularly equality and inequality)
    would return boolean scalars inconsistent with similar operations in NumPy ({jax-issue}`#11234`).
  * Several {mod}`jax.tree_util` routines accessed as top-level JAX package imports are now
    deprecated, and will be removed in a future JAX release in accordance with the
    {ref}`api-compatibility` policy:
    * {func}`jax.treedef_is_leaf` is deprecated in favor of {func}`jax.tree_util.treedef_is_leaf`
    * {func}`jax.tree_flatten` is deprecated in favor of {func}`jax.tree_util.tree_flatten`
    * {func}`jax.tree_leaves` is deprecated in favor of {func}`jax.tree_util.tree_leaves`
    * {func}`jax.tree_structure` is deprecated in favor of {func}`jax.tree_util.tree_structure`
    * {func}`jax.tree_transpose` is deprecated in favor of {func}`jax.tree_util.tree_transpose`
    * {func}`jax.tree_unflatten` is deprecated in favor of {func}`jax.tree_util.tree_unflatten`
  * The `sym_pos` argument of {func}`jax.scipy.linalg.solve` is deprecated in favor of `assume_a='pos'`,
    following a similar deprecation in {func}`scipy.linalg.solve`.

## jaxlib 0.3.15 (July 22, 2022)
* [GitHub commits](https://github.com/google/jax/compare/jaxlib-v0.3.14...jaxlib-v0.3.15).

## jax 0.3.14 (June 27, 2022)
* [GitHub commits](https://github.com/google/jax/compare/jax-v0.3.13...jax-v0.3.14).
* Breaking changes
  * {func}`jax.experimental.compilation_cache.initialize_cache` does not support
    `max_cache_size_  bytes` anymore and will not get that as an input.
  * `JAX_PLATFORMS` now raises an exception when platform initialization fails.
* Changes
  * Fixed compatibility problems with NumPy 1.23.
  * {func}`jax.numpy.linalg.slogdet` now accepts an optional `method` argument
    that allows selection between an LU-decomposition based implementation and
    an implementation based on QR decomposition.
  * {func}`jax.numpy.linalg.qr` now supports `mode="raw"`.
  * `pickle`, `copy.copy`, and `copy.deepcopy` now have more complete support when
    used on jax arrays ({jax-issue}`#10659`). In particular:
    - `pickle` and `deepcopy` previously returned `np.ndarray` objects when used
      on a `DeviceArray`; now `DeviceArray` objects are returned. For `deepcopy`,
      the copied array is on the same device as the original. For `pickle` the
      deserialized array will be on the default device.
    - Within function transformations (i.e. traced code), `deepcopy` and `copy`
      previously were no-ops. Now they use the same mechanism as `DeviceArray.copy()`.
    - Calling `pickle` on a traced array now results in an explicit
      `ConcretizationTypeError`.
  * The implementation of singular value decomposition (SVD) and
    symmetric/Hermitian eigendecomposition should be significantly faster on
    TPU, especially for matrices above 1000x1000 or so. Both now use a spectral
    divide-and-conquer algorithm for eigendecomposition (QDWH-eig).
  * {func}`jax.numpy.ldexp` no longer silently promotes all inputs to float64,
    instead it promotes to float32 for integer inputs of size int32 or smaller
    ({jax-issue}`#10921`).
  * Add a `create_perfetto_link` option to {func}`jax.profiler.start_trace` and
    {func}`jax.profiler.start_trace`. When used, the profiler will generate a
    link to the Perfetto UI to view the trace.
  * Changed the semantics of {func}`jax.profiler.start_server(...)` to store the
    keepalive globally, rather than requiring the user to keep a reference to
    it.
  * Added {func}`jax.random.generalized_normal`.
  * Added {func}`jax.random.ball`.
  * Added {func}`jax.default_device`.
  * Added a `python -m jax.collect_profile` script to manually capture program
    traces as an alternative to the TensorBoard UI.
  * Added a `jax.named_scope` context manager that adds profiler metadata to
    Python programs (similar to `jax.named_call`).
  * In scatter-update operations (i.e. :attr:`jax.numpy.ndarray.at`), unsafe implicit
    dtype casts are deprecated, and now result in a `FutureWarning`.
    In a future release, this will become an error. An example of an unsafe implicit
    cast is `jnp.zeros(4, dtype=int).at[0].set(1.5)`, in which `1.5` previously was
    silently truncated to `1`.
  * {func}`jax.experimental.compilation_cache.initialize_cache` now supports gcs
    bucket path as input.
  * Added {func}`jax.scipy.stats.gennorm`.
  * {func}`jax.numpy.roots` is now better behaved when `strip_zeros=False` when
    coefficients have leading zeros ({jax-issue}`#11215`).

## jaxlib 0.3.14 (June 27, 2022)
* [GitHub commits](https://github.com/google/jax/compare/jaxlib-v0.3.10...jaxlib-v0.3.14).
  * x86-64 Mac wheels now require Mac OS 10.14 (Mojave) or newer. Mac OS 10.14
    was released in 2018, so this should not be a very onerous requirement.
  * The bundled version of NCCL was updated to 2.12.12, fixing some deadlocks.
  * The Python flatbuffers package is no longer a dependency of jaxlib.

## jax 0.3.13 (May 16, 2022)
* [GitHub commits](https://github.com/google/jax/compare/jax-v0.3.12...jax-v0.3.13).

## jax 0.3.12 (May 15, 2022)
* [GitHub commits](https://github.com/google/jax/compare/jax-v0.3.11...jax-v0.3.12).
* Changes
  * Fixes [#10717](https://github.com/google/jax/issues/10717).

## jax 0.3.11 (May 15, 2022)
* [GitHub commits](https://github.com/google/jax/compare/jax-v0.3.10...jax-v0.3.11).
* Changes
  * {func}`jax.lax.eigh` now accepts an optional `sort_eigenvalues` argument
    that allows users to opt out of eigenvalue sorting on TPU.
* Deprecations
  * Non-array arguments to functions in {mod}`jax.lax.linalg` are now marked
    keyword-only. As a backward-compatibility step passing keyword-only
    arguments positionally yields a warning, but in a future JAX release passing
    keyword-only arguments positionally will fail.
    However, most users should prefer to use {mod}`jax.numpy.linalg` instead.
  * {func}`jax.scipy.linalg.polar_unitary`, which was a JAX extension to the
    scipy API, is deprecated. Use {func}`jax.scipy.linalg.polar` instead.

## jax 0.3.10 (May 3, 2022)
* [GitHub commits](https://github.com/google/jax/compare/jax-v0.3.9...jax-v0.3.10).

## jaxlib 0.3.10 (May 3, 2022)
* [GitHub commits](https://github.com/google/jax/compare/jaxlib-v0.3.7...jaxlib-v0.3.10).
* Changes
  * [TF commit](https://github.com/tensorflow/tensorflow/commit/207d50d253e11c3a3430a700af478a1d524a779a)
    fixes an issue in the MHLO canonicalizer that caused constant folding to
    take a long time or crash for certain programs.

## jax 0.3.9 (May 2, 2022)
* [GitHub commits](https://github.com/google/jax/compare/jax-v0.3.8...jax-v0.3.9).
* Changes
  * Added support for fully asynchronous checkpointing for GlobalDeviceArray.

## jax 0.3.8 (April 29 2022)
* [GitHub commits](https://github.com/google/jax/compare/jax-v0.3.7...jax-v0.3.8).
* Changes
  * {func}`jax.numpy.linalg.svd` on TPUs uses a qdwh-svd solver.
  * {func}`jax.numpy.linalg.cond` on TPUs now accepts complex input.
  * {func}`jax.numpy.linalg.pinv` on TPUs now accepts complex input.
  * {func}`jax.numpy.linalg.matrix_rank` on TPUs now accepts complex input.
  * {func}`jax.scipy.cluster.vq.vq` has been added.
  * `jax.experimental.maps.mesh` has been deleted.
    Please use `jax.experimental.maps.Mesh`. Please see https://jax.readthedocs.io/en/latest/_autosummary/jax.experimental.maps.Mesh.html#jax.experimental.maps.Mesh
    for more information.
  * {func}`jax.scipy.linalg.qr` now returns a length-1 tuple rather than the raw array when
    `mode='r'`, in order to match the behavior of `scipy.linalg.qr` ({jax-issue}`#10452`)
  * {func}`jax.numpy.take_along_axis` now takes an optional `mode` parameter
    that specifies the behavior of out-of-bounds indexing. By default,
    invalid values (e.g., NaN) will be returned for out-of-bounds indices. In
    previous versions of JAX, invalid indices were clamped into range. The
    previous behavior can be restored by passing `mode="clip"`.
  * {func}`jax.numpy.take` now defaults to `mode="fill"`, which returns
    invalid values (e.g., NaN) for out-of-bounds indices.
  * Scatter operations, such as `x.at[...].set(...)`, now have `"drop"` semantics.
    This has no effect on the scatter operation itself, but it means that when
    differentiated the gradient of a scatter will yield zero cotangents for
    out-of-bounds indices. Previously out-of-bounds indices were clamped into
    range for the gradient, which was not mathematically correct.
  * {func}`jax.numpy.take_along_axis` now raises a `TypeError` if its indices
    are not of an integer type, matching the behavior of
    {func}`numpy.take_along_axis`. Previously non-integer indices were silently
    cast to integers.
  * {func}`jax.numpy.ravel_multi_index` now raises a `TypeError` if its `dims` argument
    is not of an integer type, matching the behavior of
    {func}`numpy.ravel_multi_index`. Previously non-integer `dims` was silently
    cast to integers.
  * {func}`jax.numpy.split` now raises a `TypeError` if its `axis` argument
    is not of an integer type, matching the behavior of
    {func}`numpy.split`. Previously non-integer `axis` was silently
    cast to integers.
  * {func}`jax.numpy.indices` now raises a `TypeError` if its dimensions
    are not of an integer type, matching the behavior of
    {func}`numpy.indices`. Previously non-integer dimensions were silently
    cast to integers.
  * {func}`jax.numpy.diag` now raises a `TypeError` if its `k` argument
    is not of an integer type, matching the behavior of
    {func}`numpy.diag`. Previously non-integer `k` was silently
    cast to integers.
  * Added {func}`jax.random.orthogonal`.
* Deprecations
  * Many functions and objects available in {mod}`jax.test_util` are now deprecated and will raise a
    warning on import. This includes `cases_from_list`, `check_close`, `check_eq`, `device_under_test`,
    `format_shape_dtype_string`, `rand_uniform`, `skip_on_devices`, `with_config`, `xla_bridge`, and
    `_default_tolerance` ({jax-issue}`#10389`). These, along with previously-deprecated `JaxTestCase`,
    `JaxTestLoader`, and `BufferDonationTestCase`, will be removed in a future JAX release.
    Most of these utilities can be replaced by calls to standard python & numpy testing utilities found
    in e.g.  {mod}`unittest`, {mod}`absl.testing`, {mod}`numpy.testing`, etc. JAX-specific functionality
    such as device checking can be replaced through the use of public APIs such as {func}`jax.devices`.
    Many of the deprecated utilities will still exist in {mod}`jax._src.test_util`, but these are not
    public APIs and as such may be changed or removed without notice in future releases.

## jax 0.3.7 (April 15, 2022)
* [GitHub
  commits](https://github.com/google/jax/compare/jax-v0.3.6...jax-v0.3.7).
* Changes:
  * Fixed a performance problem if the indices passed to
    {func}`jax.numpy.take_along_axis` were broadcasted ({jax-issue}`#10281`).
  * {func}`jax.scipy.special.expit` and {func}`jax.scipy.special.logit` now
    require their arguments to be scalars or JAX arrays. They also now promote
    integer arguments to floating point.
  * The `DeviceArray.tile()` method is deprecated, because numpy arrays do not have a
    `tile()` method. As a replacement for this, use {func}`jax.numpy.tile`
    ({jax-issue}`#10266`).

## jaxlib 0.3.7 (April 15, 2022)
* Changes:
  * Linux wheels are now built conforming to the `manylinux2014` standard, instead
    of `manylinux2010`.

## jax 0.3.6 (April 12, 2022)
* [GitHub
  commits](https://github.com/google/jax/compare/jax-v0.3.5...jax-v0.3.6).
* Changes:
  * Upgraded libtpu wheel to a version that fixes a hang when initializing a TPU
    pod. Fixes [#10218](https://github.com/google/jax/issues/10218).
* Deprecations:
  * {mod}`jax.experimental.loops` is being deprecated. See {jax-issue}`#10278`
    for an alternative API.

## jax 0.3.5 (April 7, 2022)
* [GitHub
  commits](https://github.com/google/jax/compare/jax-v0.3.4...jax-v0.3.5).
* Changes:
  * added {func}`jax.random.loggamma` & improved behavior of {func}`jax.random.beta`
    and {func}`jax.random.dirichlet` for small parameter values ({jax-issue}`#9906`).
  * the private `lax_numpy` submodule is no longer exposed in the `jax.numpy` namespace ({jax-issue}`#10029`).
  * added array creation routines {func}`jax.numpy.frombuffer`, {func}`jax.numpy.fromfunction`,
    and {func}`jax.numpy.fromstring` ({jax-issue}`#10049`).
  * `DeviceArray.copy()` now returns a `DeviceArray` rather than a `np.ndarray` ({jax-issue}`#10069`)
  * added {func}`jax.scipy.linalg.rsf2csf`
  * `jax.experimental.sharded_jit` has been deprecated and will be removed soon.
* Deprecations:
  * {func}`jax.nn.normalize` is being deprecated. Use {func}`jax.nn.standardize` instead ({jax-issue}`#9899`).
  * {func}`jax.tree_util.tree_multimap` is deprecated. Use {func}`jax.tree_util.tree_map` instead ({jax-issue}`#5746`).
  * `jax.experimental.sharded_jit` is deprecated. Use `pjit` instead.

## jaxlib 0.3.5 (April 7, 2022)
* Bug fixes
  * Fixed a bug where double-precision complex-to-real IRFFTs would mutate their
    input buffers on GPU ({jax-issue}`#9946`).
  * Fixed incorrect constant-folding of complex scatters ({jax-issue}`#10159`)

## jax 0.3.4 (March 18, 2022)
* [GitHub
  commits](https://github.com/google/jax/compare/jax-v0.3.3...jax-v0.3.4).


## jax 0.3.3 (March 17, 2022)
* [GitHub
  commits](https://github.com/google/jax/compare/jax-v0.3.2...jax-v0.3.3).


## jax 0.3.2 (March 16, 2022)
* [GitHub
  commits](https://github.com/google/jax/compare/jax-v0.3.1...jax-v0.3.2).
* Changes:
  * The functions `jax.ops.index_update`, `jax.ops.index_add`, which were
    deprecated in 0.2.22, have been removed. Please use
    [the `.at` property on JAX arrays](https://jax.readthedocs.io/en/latest/_autosummary/jax.numpy.ndarray.at.html)
    instead, e.g., `x.at[idx].set(y)`.
  * Moved `jax.experimental.ann.approx_*_k` into `jax.lax`. These functions are
    optimized alternatives to `jax.lax.top_k`.
  * {func}`jax.numpy.broadcast_arrays` and {func}`jax.numpy.broadcast_to` now require scalar
    or array-like inputs, and will fail if they are passed lists (part of {jax-issue}`#7737`).
  * The standard jax[tpu] install can now be used with Cloud TPU v4 VMs.
  * `pjit` now works on CPU (in addition to previous TPU and GPU support).


## jaxlib 0.3.2 (March 16, 2022)
* Changes
  * ``XlaComputation.as_hlo_text()`` now supports printing large constants by
    passing boolean flag ``print_large_constants=True``.
* Deprecations:
  * The ``.block_host_until_ready()`` method on JAX arrays has been deprecated.
    Use ``.block_until_ready()`` instead.

## jax 0.3.1 (Feb 18, 2022)
* [GitHub
  commits](https://github.com/google/jax/compare/jax-v0.3.0...jax-v0.3.1).

* Changes:
  * `jax.test_util.JaxTestCase` and `jax.test_util.JaxTestLoader` are now deprecated.
    The suggested replacement is to use `parametrized.TestCase` directly. For tests that
    rely on custom asserts such as `JaxTestCase.assertAllClose()`, the suggested replacement
    is to use standard numpy testing utilities such as {func}`numpy.testing.assert_allclose()`,
    which work directly with JAX arrays ({jax-issue}`#9620`).
  * `jax.test_util.JaxTestCase` now sets `jax_numpy_rank_promotion='raise'` by default
    ({jax-issue}`#9562`). To recover the previous behavior, use the new
    `jax.test_util.with_config` decorator:
    ```python
    @jtu.with_config(jax_numpy_rank_promotion='allow')
    class MyTestCase(jtu.JaxTestCase):
      ...
    ```
  * Added {func}`jax.scipy.linalg.schur`, {func}`jax.scipy.linalg.sqrtm`,
    {func}`jax.scipy.signal.csd`, {func}`jax.scipy.signal.stft`,
    {func}`jax.scipy.signal.welch`.


## jax 0.3.0 (Feb 10, 2022)
* [GitHub
  commits](https://github.com/google/jax/compare/jax-v0.2.28...jax-v0.3.0).

* Changes
  * jax version has been bumped to 0.3.0. Please see the [design doc](https://jax.readthedocs.io/en/latest/design_notes/jax_versioning.html)
    for the explanation.

## jaxlib 0.3.0 (Feb 10, 2022)
* Changes
  * Bazel 5.0.0 is now required to build jaxlib.
  * jaxlib version has been bumped to 0.3.0. Please see the [design doc](https://jax.readthedocs.io/en/latest/design_notes/jax_versioning.html)
    for the explanation.

## jax 0.2.28 (Feb 1, 2022)
* [GitHub
  commits](https://github.com/google/jax/compare/jax-v0.2.27...jax-v0.2.28).
  * `jax.jit(f).lower(...).compiler_ir()` now defaults to the MHLO dialect if no
    `dialect=` is passed.
  * The `jax.jit(f).lower(...).compiler_ir(dialect='mhlo')` now returns an MLIR
    `ir.Module` object instead of its string representation.

## jaxlib 0.1.76 (Jan 27, 2022)

* New features
  * Includes precompiled SASS for NVidia compute capability 8.0 GPUS
    (e.g. A100). Removes precompiled SASS for compute capability 6.1 so as not
    to increase the number of compute capabilities: GPUs with compute capability
    6.1 can use the 6.0 SASS.
  * With jaxlib 0.1.76, JAX uses the MHLO MLIR dialect as its primary target compiler IR
    by default.
* Breaking changes
  * Support for NumPy 1.18 has been dropped, per the
    [deprecation policy](https://jax.readthedocs.io/en/latest/deprecation.html).
    Please upgrade to a supported NumPy version.
* Bug fixes
  * Fixed a bug where apparently identical pytreedef objects constructed by different routes
    do not compare as equal (#9066).
  * The JAX jit cache requires two static arguments to have identical types for a cache hit (#9311).

## jax 0.2.27 (Jan 18 2022)
* [GitHub commits](https://github.com/google/jax/compare/jax-v0.2.26...jax-v0.2.27).

* Breaking changes:
  * Support for NumPy 1.18 has been dropped, per the
    [deprecation policy](https://jax.readthedocs.io/en/latest/deprecation.html).
    Please upgrade to a supported NumPy version.
  * The host_callback primitives have been simplified to drop the
    special autodiff handling for hcb.id_tap and id_print.
    From now on, only the primals are tapped. The old behavior can be
    obtained (for a limited time) by setting the ``JAX_HOST_CALLBACK_AD_TRANSFORMS``
    environment variable, or the ```--jax_host_callback_ad_transforms``` flag.
    Additionally, added documentation for how to implement the old behavior
    using JAX custom AD APIs ({jax-issue}`#8678`).
  * Sorting now matches the behavior of NumPy for ``0.0`` and ``NaN`` regardless of the
    bit representation. In particular, ``0.0`` and ``-0.0`` are now treated as equivalent,
    where previously ``-0.0`` was treated as less than ``0.0``. Additionally all ``NaN``
    representations are now treated as equivalent and sorted to the end of the array.
    Previously negative ``NaN`` values were sorted to the front of the array, and ``NaN``
    values with different internal bit representations were not treated as equivalent, and
    were sorted according to those bit patterns ({jax-issue}`#9178`).
  * {func}`jax.numpy.unique` now treats ``NaN`` values in the same way as `np.unique` in
    NumPy versions 1.21 and newer: at most one ``NaN`` value will appear in the uniquified
    output ({jax-issue}`9184`).

* Bug fixes:
  * host_callback now supports ad_checkpoint.checkpoint ({jax-issue}`#8907`).

* New features:
  * add `jax.block_until_ready` ({jax-issue}`#8941)
  * Added a new debugging flag/environment variable `JAX_DUMP_IR_TO=/path`.
    If set, JAX dumps the MHLO/HLO IR it generates for each computation to a
    file under the given path.
  * Added `jax.ensure_compile_time_eval` to the public api ({jax-issue}`#7987`).
  * jax2tf now supports a flag jax2tf_associative_scan_reductions to change
    the lowering for associative reductions, e.g., jnp.cumsum, to behave
    like JAX on CPU and GPU (to use an associative scan). See the jax2tf README
    for more details ({jax-issue}`#9189`).


## jaxlib 0.1.75 (Dec 8, 2021)
* New features:
  * Support for python 3.10.

## jax 0.2.26 (Dec 8, 2021)
* [GitHub
  commits](https://github.com/google/jax/compare/jax-v0.2.25...jax-v0.2.26).

* Bug fixes:
  * Out-of-bounds indices to `jax.ops.segment_sum` will now be handled with
    `FILL_OR_DROP` semantics, as documented. This primarily affects the
    reverse-mode derivative, where gradients corresponding to out-of-bounds
    indices will now be returned as 0. (#8634).
  * jax2tf will force the converted code to use XLA for the code fragments
    under jax.jit, e.g., most jax.numpy functions ({jax-issue}`#7839`).

## jaxlib 0.1.74 (Nov 17, 2021)
* Enabled peer-to-peer copies between GPUs. Previously, GPU copies were bounced via
  the host, which is usually slower.
* Added experimental MLIR Python bindings for use by JAX.

## jax 0.2.25 (Nov 10, 2021)
* [GitHub
  commits](https://github.com/google/jax/compare/jax-v0.2.24...jax-v0.2.25).

* New features:
  * (Experimental) `jax.distributed.initialize` exposes multi-host GPU backend.
  * `jax.random.permutation` supports new `independent` keyword argument
    ({jax-issue}`#8430`)
* Breaking changes
  * Moved `jax.experimental.stax` to `jax.example_libraries.stax`
  * Moved `jax.experimental.optimizers` to `jax.example_libraries.optimizers`
* New features:
  * Added `jax.lax.linalg.qdwh`.

## jax 0.2.24 (Oct 19, 2021)
* [GitHub
  commits](https://github.com/google/jax/compare/jax-v0.2.22...jax-v0.2.24).

* New features:
  * `jax.random.choice` and `jax.random.permutation` now support
    multidimensional arrays and an optional `axis` argument ({jax-issue}`#8158`)
* Breaking changes:
  * `jax.numpy.take` and `jax.numpy.take_along_axis` now require array-like inputs
    (see {jax-issue}`#7737`)

## jaxlib 0.1.73 (Oct 18, 2021)

* Multiple cuDNN versions are now supported for jaxlib GPU `cuda11` wheels.
  * cuDNN 8.2 or newer. We recommend using the cuDNN 8.2 wheel if your cuDNN
    installation is new enough, since it supports additional functionality.
  * cuDNN 8.0.5 or newer.

* Breaking changes:
  * The install commands for GPU jaxlib are as follows:

    ```bash
    pip install --upgrade pip

    # Installs the wheel compatible with CUDA 11 and cuDNN 8.2 or newer.
    pip install --upgrade "jax[cuda]" -f https://storage.googleapis.com/jax-releases/jax_releases.html

    # Installs the wheel compatible with Cuda 11 and cudnn 8.2 or newer.
    pip install jax[cuda11_cudnn82] -f https://storage.googleapis.com/jax-releases/jax_releases.html

    # Installs the wheel compatible with Cuda 11 and cudnn 8.0.5 or newer.
    pip install jax[cuda11_cudnn805] -f https://storage.googleapis.com/jax-releases/jax_releases.html
    ```

## jax 0.2.22 (Oct 12, 2021)
* [GitHub
  commits](https://github.com/google/jax/compare/jax-v0.2.21...jax-v0.2.22).
* Breaking Changes
  * Static arguments to `jax.pmap` must now be hashable.

    Unhashable static arguments have long been disallowed on `jax.jit`, but they
    were still permitted on `jax.pmap`; `jax.pmap` compared unhashable static
    arguments using object identity.

    This behavior is a footgun, since comparing arguments using
    object identity leads to recompilation each time the object identity
    changes. Instead, we now ban unhashable arguments: if a user of `jax.pmap`
    wants to compare static arguments by object identity, they can define
    `__hash__` and `__eq__` methods on their objects that do that, or wrap their
    objects in an object that has those operations with object identity
    semantics. Another option is to use `functools.partial` to encapsulate the
    unhashable static arguments into the function object.
  * `jax.util.partial` was an accidental export that has now been removed. Use
    `functools.partial` from the Python standard library instead.
* Deprecations
  * The functions `jax.ops.index_update`, `jax.ops.index_add` etc. are
    deprecated and will be removed in a future JAX release. Please use
    [the `.at` property on JAX arrays](https://jax.readthedocs.io/en/latest/_autosummary/jax.numpy.ndarray.at.html)
    instead, e.g., `x.at[idx].set(y)`. For now, these functions produce a
    `DeprecationWarning`.
* New features:
  * An optimized C++ code-path improving the dispatch time for `pmap` is now the
    default when using jaxlib 0.1.72 or newer. The feature can be disabled using
    the `--experimental_cpp_pmap` flag (or `JAX_CPP_PMAP` environment variable).
  * `jax.numpy.unique` now supports an optional `fill_value` argument ({jax-issue}`#8121`)

## jaxlib 0.1.72 (Oct 12, 2021)
  * Breaking changes:
    * Support for CUDA 10.2 and CUDA 10.1 has been dropped. Jaxlib now supports
      CUDA 11.1+.
  * Bug fixes:
    * Fixes https://github.com/google/jax/issues/7461, which caused wrong
      outputs on all platforms due to incorrect buffer aliasing inside the XLA
      compiler.

## jax 0.2.21 (Sept 23, 2021)
* [GitHub
  commits](https://github.com/google/jax/compare/jax-v0.2.20...jax-v0.2.21).
* Breaking Changes
  * `jax.api` has been removed. Functions that were available as `jax.api.*`
    were aliases for functions in `jax.*`; please use the functions in
    `jax.*` instead.
  * `jax.partial`, and `jax.lax.partial` were accidental exports that have now
    been removed. Use `functools.partial` from the Python standard library
    instead.
  * Boolean scalar indices now raise a `TypeError`; previously this silently
    returned wrong results ({jax-issue}`#7925`).
  * Many more `jax.numpy` functions now require array-like inputs, and will error
    if passed a list ({jax-issue}`#7747` {jax-issue}`#7802` {jax-issue}`#7907`).
    See {jax-issue}`#7737` for a discussion of the rationale behind this change.
  * When inside a transformation such as `jax.jit`, `jax.numpy.array` always
    stages the array it produces into the traced computation. Previously
    `jax.numpy.array` would sometimes produce a on-device array, even under
    a `jax.jit` decorator. This change may break code that used JAX arrays to
    perform shape or index computations that must be known statically; the
    workaround is to perform such computations using classic NumPy arrays
    instead.
  * `jnp.ndarray` is now a true base-class for JAX arrays. In particular, this
    means that for a standard numpy array `x`, `isinstance(x, jnp.ndarray)` will
    now return `False` ({jax-issue}`7927`).
* New features:
  * Added {func}`jax.numpy.insert` implementation ({jax-issue}`#7936`).

## jax 0.2.20 (Sept 2, 2021)
* [GitHub
  commits](https://github.com/google/jax/compare/jax-v0.2.19...jax-v0.2.20).
* Breaking Changes
  * `jnp.poly*` functions now require array-like inputs ({jax-issue}`#7732`)
  * `jnp.unique` and other set-like operations now require array-like inputs
    ({jax-issue}`#7662`)

## jaxlib 0.1.71 (Sep 1, 2021)
* Breaking changes:
  * Support for CUDA 11.0 and CUDA 10.1 has been dropped. Jaxlib now supports
    CUDA 10.2 and CUDA 11.1+.

## jax 0.2.19 (Aug 12, 2021)
* [GitHub
  commits](https://github.com/google/jax/compare/jax-v0.2.18...jax-v0.2.19).
* Breaking changes:
  * Support for NumPy 1.17 has been dropped, per the
    [deprecation policy](https://jax.readthedocs.io/en/latest/deprecation.html).
    Please upgrade to a supported NumPy version.
  * The `jit` decorator has been added around the implementation of a number of
    operators on JAX arrays. This speeds up dispatch times for common
    operators such as `+`.

    This change should largely be transparent to most users. However, there is
    one known behavioral change, which is that large integer constants may now
    produce an error when passed directly to a JAX operator
    (e.g., `x + 2**40`). The workaround is to cast the constant to an
    explicit type (e.g., `np.float64(2**40)`).
* New features:
  * Improved the support for shape polymorphism in jax2tf for operations that
    need to use a dimension size in array computation, e.g., `jnp.mean`.
    ({jax-issue}`#7317`)
* Bug fixes:
  * Some leaked trace errors from the previous release ({jax-issue}`#7613`)

## jaxlib 0.1.70 (Aug 9, 2021)
* Breaking changes:
  * Support for Python 3.6 has been dropped, per the
    [deprecation policy](https://jax.readthedocs.io/en/latest/deprecation.html).
    Please upgrade to a supported Python version.
  * Support for NumPy 1.17 has been dropped, per the
    [deprecation policy](https://jax.readthedocs.io/en/latest/deprecation.html).
    Please upgrade to a supported NumPy version.

  * The host_callback mechanism now uses one thread per local device for
    making the calls to the Python callbacks. Previously there was a single
    thread for all devices. This means that the callbacks may now be called
    interleaved. The callbacks corresponding to one device will still be
    called in sequence.

## jax 0.2.18 (July 21 2021)
* [GitHub commits](https://github.com/google/jax/compare/jax-v0.2.17...jax-v0.2.18).

* Breaking changes:
  * Support for Python 3.6 has been dropped, per the
    [deprecation policy](https://jax.readthedocs.io/en/latest/deprecation.html).
    Please upgrade to a supported Python version.
  * The minimum jaxlib version is now 0.1.69.
  * The `backend` argument to {py:func}`jax.dlpack.from_dlpack` has been
    removed.

* New features:
  * Added a polar decomposition ({py:func}`jax.scipy.linalg.polar`).

* Bug fixes:
  * Tightened the checks for lax.argmin and lax.argmax to ensure they are
    not used with an invalid `axis` value, or with an empty reduction dimension.
    ({jax-issue}`#7196`)


## jaxlib 0.1.69 (July 9 2021)
* Fix bugs in TFRT CPU backend that results in incorrect results.

## jax 0.2.17 (July 9 2021)
* [GitHub commits](https://github.com/google/jax/compare/jax-v0.2.16...jax-v0.2.17).
* Bug fixes:
  * Default to the older "stream_executor" CPU runtime for jaxlib <= 0.1.68
    to work around #7229, which caused wrong outputs on CPU due to a concurrency
    problem.
* New features:
  * New SciPy function {py:func}`jax.scipy.special.sph_harm`.
  * Reverse-mode autodiff functions ({func}`jax.grad`,
    {func}`jax.value_and_grad`, {func}`jax.vjp`, and
    {func}`jax.linear_transpose`) support a parameter that indicates which named
    axes should be summed over in the backward pass if they were broadcasted
    over in the forward pass. This enables use of these APIs in a
    non-per-example way inside maps (initially only
    {func}`jax.experimental.maps.xmap`) ({jax-issue}`#6950`).


## jax 0.2.16 (June 23 2021)
* [GitHub commits](https://github.com/google/jax/compare/jax-v0.2.15...jax-v0.2.16).

## jax 0.2.15 (June 23 2021)
* [GitHub commits](https://github.com/google/jax/compare/jax-v0.2.14...jax-v0.2.15).
* New features:
  * [#7042](https://github.com/google/jax/pull/7042) Turned on TFRT CPU backend
    with significant dispatch performance improvements on CPU.
  * The {func}`jax2tf.convert` supports inequalities and min/max for booleans
    ({jax-issue}`#6956`).
  * New SciPy function {py:func}`jax.scipy.special.lpmn_values`.

* Breaking changes:
  * Support for NumPy 1.16 has been dropped, per the
    [deprecation policy](https://jax.readthedocs.io/en/latest/deprecation.html).

* Bug fixes:
  * Fixed bug that prevented round-tripping from JAX to TF and back:
    `jax2tf.call_tf(jax2tf.convert)` ({jax-issue}`#6947`).

## jaxlib 0.1.68 (June 23 2021)
* Bug fixes:
  * Fixed bug in TFRT CPU backend that gets nans when transfer TPU buffer to
    CPU.

## jax 0.2.14 (June 10 2021)
* [GitHub commits](https://github.com/google/jax/compare/jax-v0.2.13...jax-v0.2.14).
* New features:
  * The {func}`jax2tf.convert` now has support for `pjit` and `sharded_jit`.
  * A new configuration option JAX_TRACEBACK_FILTERING controls how JAX filters
    tracebacks.
  * A new traceback filtering mode using `__tracebackhide__` is now enabled by
    default in sufficiently recent versions of IPython.
  * The {func}`jax2tf.convert` supports shape polymorphism even when the
    unknown dimensions are used in arithmetic operations, e.g., `jnp.reshape(-1)`
    ({jax-issue}`#6827`).
  * The {func}`jax2tf.convert` generates custom attributes with location information
   in TF ops. The code that XLA generates after jax2tf
   has the same location information as JAX/XLA.
  * New SciPy function {py:func}`jax.scipy.special.lpmn`.

* Bug fixes:
  * The {func}`jax2tf.convert` now ensures that it uses the same typing rules
    for Python scalars and for choosing 32-bit vs. 64-bit computations
    as JAX ({jax-issue}`#6883`).
  * The {func}`jax2tf.convert` now scopes the `enable_xla` conversion parameter
    properly to apply only during the just-in-time conversion
    ({jax-issue}`#6720`).
  * The {func}`jax2tf.convert` now converts `lax.dot_general` using the
    `XlaDot` TensorFlow op, for better fidelity w.r.t. JAX numerical precision
    ({jax-issue}`#6717`).
  * The {func}`jax2tf.convert` now has support for inequality comparisons and
    min/max for complex numbers ({jax-issue}`#6892`).

## jaxlib 0.1.67 (May 17 2021)

## jaxlib 0.1.66 (May 11 2021)

* New features:
  * CUDA 11.1 wheels are now supported on all CUDA 11 versions 11.1 or higher.

    NVidia now promises compatibility between CUDA minor releases starting with
    CUDA 11.1. This means that JAX can release a single CUDA 11.1 wheel that
    is compatible with CUDA 11.2 and 11.3.

    There is no longer a separate jaxlib release for CUDA 11.2 (or higher); use
    the CUDA 11.1 wheel for those versions (cuda111).
  * Jaxlib now bundles `libdevice.10.bc` in CUDA wheels. There should be no need
    to point JAX to a CUDA installation to find this file.
  * Added automatic support for static keyword arguments to the {func}`jit`
    implementation.
  * Added support for pretransformation exception traces.
  * Initial support for pruning unused arguments from {func}`jit` -transformed
    computations.
    Pruning is still a work in progress.
  * Improved the string representation of {class}`PyTreeDef` objects.
  * Added support for XLA's variadic ReduceWindow.
* Bug fixes:
  * Fixed a bug in the remote cloud TPU support when large numbers of arguments
    are passed to a computation.
  * Fix a bug that meant that JAX garbage collection was not triggered by
    {func}`jit` transformed functions.

## jax 0.2.13 (May 3 2021)
* [GitHub commits](https://github.com/google/jax/compare/jax-v0.2.12...jax-v0.2.13).
* New features:
  * When combined with jaxlib 0.1.66, {func}`jax.jit` now supports static
    keyword arguments. A new `static_argnames` option has been added to specify
    keyword arguments as static.
  * {func}`jax.nonzero` has a new optional `size` argument that allows it to
    be used within `jit` ({jax-issue}`#6501`)
  * {func}`jax.numpy.unique` now supports the `axis` argument ({jax-issue}`#6532`).
  * {func}`jax.experimental.host_callback.call` now supports `pjit.pjit` ({jax-issue}`#6569`).
  * Added {func}`jax.scipy.linalg.eigh_tridiagonal` that computes the
    eigenvalues of a tridiagonal matrix. Only eigenvalues are supported at
    present.
  * The order of the filtered and unfiltered stack traces in exceptions has been
    changed. The traceback attached to an exception thrown from JAX-transformed
    code is now filtered, with an `UnfilteredStackTrace` exception
    containing the original trace as the `__cause__` of the filtered exception.
    Filtered stack traces now also work with Python 3.6.
  * If an exception is thrown by code that has been transformed by reverse-mode
    automatic differentiation, JAX now attempts to attach as a `__cause__` of
    the exception a `JaxStackTraceBeforeTransformation` object that contains the
    stack trace that created the original operation in the forward pass.
    Requires jaxlib 0.1.66.

* Breaking changes:
  * The following function names have changed. There are still aliases, so this
    should not break existing code, but the aliases will eventually be removed
    so please change your code.
    * `host_id` --> {func}`~jax.process_index`
    * `host_count` --> {func}`~jax.process_count`
    * `host_ids` --> `range(jax.process_count())`
  * Similarly, the argument to {func}`~jax.local_devices` has been renamed from
    `host_id` to `process_index`.
  * Arguments to {func}`jax.jit` other than the function are now marked as
    keyword-only. This change is to prevent accidental breakage when arguments
    are added to `jit`.
* Bug fixes:
  * The {func}`jax2tf.convert` now works in presence of gradients for functions
    with integer inputs ({jax-issue}`#6360`).
  * Fixed assertion failure in {func}`jax2tf.call_tf` when used with captured
    `tf.Variable` ({jax-issue}`#6572`).

## jaxlib 0.1.65 (April 7 2021)

## jax 0.2.12 (April 1 2021)
* [GitHub commits](https://github.com/google/jax/compare/jax-v0.2.11...v0.2.12).
* New features
  * New profiling APIs: {func}`jax.profiler.start_trace`,
    {func}`jax.profiler.stop_trace`, and {func}`jax.profiler.trace`
  * {func}`jax.lax.reduce` is now differentiable.
* Breaking changes:
  * The minimum jaxlib version is now 0.1.64.
  * Some profiler APIs names have been changed. There are still aliases, so this
    should not break existing code, but the aliases will eventually be removed
    so please change your code.
    * `TraceContext` --> {func}`~jax.profiler.TraceAnnotation`
    * `StepTraceContext` --> {func}`~jax.profiler.StepTraceAnnotation`
    * `trace_function` --> {func}`~jax.profiler.annotate_function`
  * Omnistaging can no longer be disabled. See [omnistaging](https://github.com/google/jax/blob/main/docs/design_notes/omnistaging.md)
    for more information.
  * Python integers larger than the maximum `int64` value will now lead to an overflow
    in all cases, rather than being silently converted to `uint64` in some cases ({jax-issue}`#6047`).
  * Outside X64 mode, Python integers outside the range representable by `int32` will now lead to an
    `OverflowError` rather than having their value silently truncated.
* Bug fixes:
  * `host_callback` now supports empty arrays in arguments and results ({jax-issue}`#6262`).
  * {func}`jax.random.randint` clips rather than wraps of out-of-bounds limits, and can now generate
    integers in the full range of the specified dtype ({jax-issue}`#5868`)

## jax 0.2.11 (March 23 2021)

* [GitHub
  commits](https://github.com/google/jax/compare/jax-v0.2.10...jax-v0.2.11).
* New features:
  * [#6112](https://github.com/google/jax/pull/6112) added context managers:
    `jax.enable_checks`, `jax.check_tracer_leaks`, `jax.debug_nans`,
    `jax.debug_infs`, `jax.log_compiles`.
  * [#6085](https://github.com/google/jax/pull/6085) added `jnp.delete`

* Bug fixes:
  * [#6136](https://github.com/google/jax/pull/6136) generalized
    `jax.flatten_util.ravel_pytree` to handle integer dtypes.
  * [#6129](https://github.com/google/jax/issues/6129) fixed a bug with handling
    some constants like `enum.IntEnums`
  * [#6145](https://github.com/google/jax/pull/6145) fixed batching issues with
    incomplete beta functions
  * [#6014](https://github.com/google/jax/pull/6014) fixed H2D transfers during
    tracing
  * [#6165](https://github.com/google/jax/pull/6165) avoids OverflowErrors when
    converting some large Python integers to floats
* Breaking changes:
  * The minimum jaxlib version is now 0.1.62.


## jaxlib 0.1.64 (March 18 2021)

## jaxlib 0.1.63 (March 17 2021)

## jax 0.2.10 (March 5 2021)

* [GitHub commits](https://github.com/google/jax/compare/jax-v0.2.9...jax-v0.2.10).
* New features:
  * {func}`jax.scipy.stats.chi2` is now available as a distribution with logpdf and pdf methods.
  * {func}`jax.scipy.stats.betabinom` is now available as a distribution with logpmf and pmf methods.
  * Added {func}`jax.experimental.jax2tf.call_tf` to call TensorFlow functions
    from JAX ({jax-issue}`#5627`)
    and [README](https://github.com/google/jax/blob/main/jax/experimental/jax2tf/README.md#calling-tensorflow-functions-from-jax)).
  * Extended the batching rule for `lax.pad` to support batching of the padding values.
* Bug fixes:
  * {func}`jax.numpy.take` properly handles negative indices ({jax-issue}`#5768`)
* Breaking changes:
  * JAX's promotion rules were adjusted to make promotion more consistent and
    invariant to JIT. In particular, binary operations can now result in weakly-typed
    values when appropriate. The main user-visible effect of the change is that
    some operations result in outputs of different precision than before; for
    example the expression `jnp.bfloat16(1) + 0.1 * jnp.arange(10)`
    previously returned a `float64` array, and now returns a `bfloat16` array.
    JAX's type promotion behavior is described at {ref}`type-promotion`.
  * {func}`jax.numpy.linspace` now computes the floor of integer values, i.e.,
    rounding towards -inf rather than 0. This change was made to match NumPy
    1.20.0.
  * {func}`jax.numpy.i0` no longer accepts complex numbers. Previously the
    function computed the absolute value of complex arguments. This change was
    made to match the semantics of NumPy 1.20.0.
  * Several {mod}`jax.numpy` functions no longer accept tuples or lists in place
    of array arguments: {func}`jax.numpy.pad`, :func`jax.numpy.ravel`,
    {func}`jax.numpy.repeat`, {func}`jax.numpy.reshape`.
    In general, {mod}`jax.numpy` functions should be used with scalars or array arguments.

## jaxlib 0.1.62 (March 9 2021)

* New features:
  * jaxlib wheels are now built to require AVX instructions on x86-64 machines
    by default. If you want to use JAX on a machine that doesn't support AVX,
    you can build a jaxlib from source using the `--target_cpu_features` flag
    to `build.py`. `--target_cpu_features` also replaces
    `--enable_march_native`.

## jaxlib 0.1.61 (February 12 2021)

## jaxlib 0.1.60 (February 3 2021)

* Bug fixes:
  * Fixed a memory leak when converting CPU DeviceArrays to NumPy arrays. The
    memory leak was present in jaxlib releases 0.1.58 and 0.1.59.
  * `bool`, `int8`, and `uint8` are now considered safe to cast to
    `bfloat16` NumPy extension type.

## jax 0.2.9 (January 26 2021)

* [GitHub commits](https://github.com/google/jax/compare/jax-v0.2.8...jax-v0.2.9).
* New features:
  * Extend the {mod}`jax.experimental.loops` module with support for pytrees. Improved
    error checking and error messages.
  * Add {func}`jax.experimental.enable_x64` and {func}`jax.experimental.disable_x64`.
    These are context managers which allow X64 mode to be temporarily enabled/disabled
    within a session.
* Breaking changes:
  * {func}`jax.ops.segment_sum` now drops segment IDs that are out of range rather
    than wrapping them into the segment ID space. This was done for performance
    reasons.

## jaxlib 0.1.59 (January 15 2021)

## jax 0.2.8 (January 12 2021)

* [GitHub commits](https://github.com/google/jax/compare/jax-v0.2.7...jax-v0.2.8).
* New features:
  * Add {func}`jax.closure_convert` for use with higher-order custom
    derivative functions. ({jax-issue}`#5244`)
  * Add {func}`jax.experimental.host_callback.call` to call a custom Python
    function on the host and return a result to the device computation.
    ({jax-issue}`#5243`)
* Bug fixes:
  * `jax.numpy.arccosh` now returns the same branch as `numpy.arccosh` for
    complex inputs ({jax-issue}`#5156`)
  * `host_callback.id_tap` now works for `jax.pmap` also. There is an
    optional parameter for `id_tap` and `id_print` to request that the
    device from which the value is tapped be passed as a keyword argument
    to the tap function ({jax-issue}`#5182`).
* Breaking changes:
  * `jax.numpy.pad` now takes keyword arguments. Positional argument `constant_values`
    has been removed. In addition, passing unsupported keyword arguments raises an error.
  * Changes for {func}`jax.experimental.host_callback.id_tap` ({jax-issue}`#5243`):
    * Removed support for `kwargs` for {func}`jax.experimental.host_callback.id_tap`.
      (This support has been deprecated for a few months.)
    * Changed the printing of tuples for {func}`jax.experimental.host_callback.id_print`
      to use '(' instead of '['.
    * Changed the {func}`jax.experimental.host_callback.id_print` in presence of JVP
      to print a pair of primal and tangent. Previously, there were two separate
      print operations for the primals and the tangent.
    * `host_callback.outfeed_receiver` has been removed (it is not necessary,
      and was deprecated a few months ago).
* New features:
  * New flag for debugging `inf`, analogous to that for `NaN` ({jax-issue}`#5224`).

## jax 0.2.7 (Dec 4 2020)

* [GitHub commits](https://github.com/google/jax/compare/jax-v0.2.6...jax-v0.2.7).
* New features:
  * Add `jax.device_put_replicated`
  * Add multi-host support to `jax.experimental.sharded_jit`
  * Add support for differentiating eigenvalues computed by `jax.numpy.linalg.eig`
  * Add support for building on Windows platforms
  * Add support for general in_axes and out_axes in `jax.pmap`
  * Add complex support for `jax.numpy.linalg.slogdet`
* Bug fixes:
  * Fix higher-than-second order derivatives of `jax.numpy.sinc` at zero
  * Fix some hard-to-hit bugs around symbolic zeros in transpose rules
* Breaking changes:
  * `jax.experimental.optix` has been deleted, in favor of the standalone
    `optax` Python package.
  * indexing of JAX arrays with non-tuple sequences now raises a `TypeError`. This type of indexing
    has been deprecated in Numpy since v1.16, and in JAX since v0.2.4.
    See {jax-issue}`#4564`.

## jax 0.2.6 (Nov 18 2020)

* [GitHub commits](https://github.com/google/jax/compare/jax-v0.2.5...jax-v0.2.6).
* New Features:
  * Add support for shape-polymorphic tracing for the jax.experimental.jax2tf converter.
    See [README.md](https://github.com/google/jax/blob/main/jax/experimental/jax2tf/README.md).
* Breaking change cleanup

  * Raise an error on non-hashable static arguments for jax.jit and
    xla_computation.  See [cb48f42](https://github.com/google/jax/commit/cb48f42).
  * Improve consistency of type promotion behavior ({jax-issue}`#4744`):
    * Adding a complex Python scalar to a JAX floating point number respects the precision of
      the JAX float. For example, `jnp.float32(1) + 1j` now returns `complex64`, where previously
      it returned `complex128`.
    * Results of type promotion with 3 or more terms involving uint64, a signed int, and a third type
      are now independent of the order of arguments. For example:
      `jnp.result_type(jnp.uint64, jnp.int64, jnp.float16)` and
      `jnp.result_type(jnp.float16, jnp.uint64, jnp.int64)` both return `float16`, where previously
      the first returned `float64` and the second returned `float16`.
  * The contents of the (undocumented) `jax.lax_linalg` linear algebra module
    are now exposed publicly as `jax.lax.linalg`.
  * `jax.random.PRNGKey` now produces the same results in and out of JIT compilation
    ({jax-issue}`#4877`).
    This required changing the result for a given seed in a few particular cases:
    * With `jax_enable_x64=False`, negative seeds passed as Python integers now return a different result
      outside JIT mode. For example, `jax.random.PRNGKey(-1)` previously returned
      `[4294967295, 4294967295]`, and now returns `[0, 4294967295]`. This matches the behavior in JIT.
    * Seeds outside the range representable by `int64` outside JIT now result in an `OverflowError`
      rather than a `TypeError`. This matches the behavior in JIT.

    To recover the keys returned previously for negative integers with `jax_enable_x64=False`
    outside JIT, you can use:

    ```
    key = random.PRNGKey(-1).at[0].set(0xFFFFFFFF)
    ```
  * DeviceArray now raises `RuntimeError` instead of `ValueError` when trying
    to access its value while it has been deleted.

## jaxlib 0.1.58 (January 12ish 2021)

* Fixed a bug that meant JAX sometimes return platform-specific types (e.g.,
  `np.cint`) instead of standard types (e.g., `np.int32`). (#4903)
* Fixed a crash when constant-folding certain int16 operations. (#4971)
* Added an `is_leaf` predicate to {func}`pytree.flatten`.

## jaxlib 0.1.57 (November 12 2020)

* Fixed manylinux2010 compliance issues in GPU wheels.
* Switched the CPU FFT implementation from Eigen to PocketFFT.
* Fixed a bug where the hash of bfloat16 values was not correctly initialized
  and could change (#4651).
* Add support for retaining ownership when passing arrays to DLPack (#4636).
* Fixed a bug for batched triangular solves with sizes greater than 128 but not
  a multiple of 128.
* Fixed a bug when performing concurrent FFTs on multiple GPUs (#3518).
* Fixed a bug in profiler where tools are missing (#4427).
* Dropped support for CUDA 10.0.

## jax 0.2.5 (October 27 2020)

* [GitHub commits](https://github.com/google/jax/compare/jax-v0.2.4...jax-v0.2.5).
* Improvements:
  * Ensure that `check_jaxpr` does not perform FLOPS.  See {jax-issue}`#4650`.
  * Expanded the set of JAX primitives converted by jax2tf.
    See [primitives_with_limited_support.md](https://github.com/google/jax/blob/main/jax/experimental/jax2tf/primitives_with_limited_support.md).

## jax 0.2.4 (October 19 2020)

* [GitHub commits](https://github.com/google/jax/compare/jax-v0.2.3...jax-v0.2.4).
* Improvements:
  * Add support for `remat` to jax.experimental.host_callback.  See {jax-issue}`#4608`.
* Deprecations

  * Indexing with non-tuple sequences is now deprecated, following a similar deprecation in Numpy.
    In a future release, this will result in a TypeError. See {jax-issue}`#4564`.

## jaxlib 0.1.56 (October 14, 2020)

## jax 0.2.3 (October 14 2020)

* [GitHub commits](https://github.com/google/jax/compare/jax-v0.2.2...jax-v0.2.3).
* The reason for another release so soon is we need to temporarily roll back a
  new jit fastpath while we look into a performance degradation

## jax 0.2.2 (October 13 2020)

* [GitHub commits](https://github.com/google/jax/compare/jax-v0.2.1...jax-v0.2.2).

## jax 0.2.1 (October 6 2020)

* [GitHub commits](https://github.com/google/jax/compare/jax-v0.2.0...jax-v0.2.1).
* Improvements:
  * As a benefit of omnistaging, the host_callback functions are executed (in program
    order) even if the result of the {py:func}`jax.experimental.host_callback.id_print`/
    {py:func}`jax.experimental.host_callback.id_tap` is not used in the computation.

## jax (0.2.0) (September 23 2020)

* [GitHub commits](https://github.com/google/jax/compare/jax-v0.1.77...jax-v0.2.0).
* Improvements:
  * Omnistaging on by default. See {jax-issue}`#3370` and
    [omnistaging](https://github.com/google/jax/blob/main/docs/design_notes/omnistaging.md)

## jax (0.1.77) (September 15 2020)

* Breaking changes:
  * New simplified interface for {py:func}`jax.experimental.host_callback.id_tap` (#4101)

## jaxlib 0.1.55 (September 8, 2020)

* Update XLA:
  * Fix bug in DLPackManagedTensorToBuffer (#4196)

## jax 0.1.76 (September 8, 2020)

* [GitHub commits](https://github.com/google/jax/compare/jax-v0.1.75...jax-v0.1.76).

## jax 0.1.75 (July 30, 2020)

* [GitHub commits](https://github.com/google/jax/compare/jax-v0.1.74...jax-v0.1.75).
* Bug Fixes:
  * make jnp.abs() work for unsigned inputs (#3914)
* Improvements:
  * "Omnistaging" behavior added behind a flag, disabled by default (#3370)

## jax 0.1.74 (July 29, 2020)

* [GitHub commits](https://github.com/google/jax/compare/jax-v0.1.73...jax-v0.1.74).
* New Features:
  * BFGS (#3101)
  * TPU support for half-precision arithmetic (#3878)
* Bug Fixes:
  * Prevent some accidental dtype warnings (#3874)
  * Fix a multi-threading bug in custom derivatives (#3845, #3869)
* Improvements:
  * Faster searchsorted implementation (#3873)
  * Better test coverage for jax.numpy sorting algorithms (#3836)

## jaxlib 0.1.52 (July 22, 2020)

* Update XLA.

## jax 0.1.73 (July 22, 2020)

* [GitHub commits](https://github.com/google/jax/compare/jax-v0.1.72...jax-v0.1.73).
* The minimum jaxlib version is now 0.1.51.
* New Features:
  * jax.image.resize. (#3703)
  * hfft and ihfft (#3664)
  * jax.numpy.intersect1d (#3726)
  * jax.numpy.lexsort (#3812)
  * `lax.scan` and the `scan` primitive support an `unroll`
    parameter for loop unrolling when lowering to XLA
    ({jax-issue}`#3738`).
* Bug Fixes:
  * Fix reduction repeated axis error (#3618)
  * Fix shape rule for lax.pad for input dimensions of size 0. (#3608)
  * make psum transpose handle zero cotangents (#3653)
  * Fix shape error when taking JVP of reduce-prod over size 0 axis. (#3729)
  * Support differentiation through jax.lax.all_to_all (#3733)
  * address nan issue in jax.scipy.special.zeta (#3777)
* Improvements:
  * Many improvements to jax2tf
  * Reimplement argmin/argmax using a single pass variadic reduction. (#3611)
  * Enable XLA SPMD partitioning by default. (#3151)
  * Add support for 0d transpose convolution (#3643)
  * Make LU gradient work for low-rank matrices (#3610)
  * support multiple_results and custom JVPs in jet (#3657)
  * Generalize reduce-window padding to support (lo, hi) pairs. (#3728)
  * Implement complex convolutions on CPU and GPU. (#3735)
  * Make jnp.take work for empty slices of empty arrays. (#3751)
  * Relax dimension ordering rules for dot_general. (#3778)
  * Enable buffer donation for GPU. (#3800)
  * Add support for base dilation and window dilation to reduce window op… (#3803)

## jaxlib 0.1.51 (July 2, 2020)

* Update XLA.
* Add new runtime support for host_callback.

## jax 0.1.72 (June 28, 2020)

* [GitHub commits](https://github.com/google/jax/compare/jax-v0.1.71...jax-v0.1.72).
* Bug fixes:
  * Fix an odeint bug introduced in the previous release, see
    {jax-issue}`#3587`.

## jax 0.1.71 (June 25, 2020)

* [GitHub commits](https://github.com/google/jax/compare/jax-v0.1.70...jax-v0.1.71).
* The minimum jaxlib version is now 0.1.48.
* Bug fixes:
  * Allow `jax.experimental.ode.odeint` dynamics functions to close over
    values with respect to which we're differentiating
    {jax-issue}`#3562`.

## jaxlib 0.1.50 (June 25, 2020)

* Add support for CUDA 11.0.
* Drop support for CUDA 9.2 (we only maintain support for the last four CUDA
  versions.)
* Update XLA.

## jaxlib 0.1.49 (June 19, 2020)

* Bug fixes:
  * Fix build issue that could result in slow compiles
    (<https://github.com/tensorflow/tensorflow/commit/f805153a25b00d12072bd728e91bb1621bfcf1b1>)

## jaxlib 0.1.48 (June 12, 2020)

* New features:
  * Adds support for fast traceback collection.
  * Adds preliminary support for on-device heap profiling.
  * Implements `np.nextafter` for `bfloat16` types.
  * Complex128 support for FFTs on CPU and GPU.
* Bug fixes:
  * Improved float64 `tanh` accuracy on GPU.
  * float64 scatters on GPU are much faster.
  * Complex matrix multiplication on CPU should be much faster.
  * Stable sorts on CPU should actually be stable now.
  * Concurrency bug fix in CPU backend.

## jax 0.1.70 (June 8, 2020)

* [GitHub commits](https://github.com/google/jax/compare/jax-v0.1.69...jax-v0.1.70).
* New features:
  * `lax.switch` introduces indexed conditionals with multiple
    branches, together with a generalization of the `cond`
    primitive
    {jax-issue}`#3318`.

## jax 0.1.69 (June 3, 2020)

* [GitHub commits](https://github.com/google/jax/compare/jax-v0.1.68...jax-v0.1.69).

## jax 0.1.68 (May 21, 2020)

* [GitHub commits](https://github.com/google/jax/compare/jax-v0.1.67...jax-v0.1.68).
* New features:
  * {func}`lax.cond` supports a single-operand form, taken as the argument
    to both branches
    {jax-issue}`#2993`.
* Notable changes:
  * The format of the `transforms` keyword for the {func}`jax.experimental.host_callback.id_tap`
    primitive has changed {jax-issue}`#3132`.

## jax 0.1.67 (May 12, 2020)

* [GitHub commits](https://github.com/google/jax/compare/jax-v0.1.66...jax-v0.1.67).
* New features:
  * Support for reduction over subsets of a pmapped axis using `axis_index_groups`
    {jax-issue}`#2382`.
  * Experimental support for printing and calling host-side Python function from
    compiled code. See [id_print and id_tap](https://jax.readthedocs.io/en/latest/jax.experimental.host_callback.html)
    ({jax-issue}`#3006`).
* Notable changes:
  * The visibility of names exported from {mod}`jax.numpy` has been
    tightened. This may break code that was making use of names that were
    previously exported accidentally.

## jaxlib 0.1.47 (May 8, 2020)

* Fixes crash for outfeed.

## jax 0.1.66 (May 5, 2020)

* [GitHub commits](https://github.com/google/jax/compare/jax-v0.1.65...jax-v0.1.66).
* New features:
  * Support for `in_axes=None` on {func}`pmap`
    {jax-issue}`#2896`.

## jaxlib 0.1.46 (May 5, 2020)

* Fixes crash for linear algebra functions on Mac OS X (#432).
* Fixes an illegal instruction crash caused by using AVX512 instructions when
  an operating system or hypervisor disabled them (#2906).

## jax 0.1.65 (April 30, 2020)

* [GitHub commits](https://github.com/google/jax/compare/jax-v0.1.64...jax-v0.1.65).
* New features:
  * Differentiation of determinants of singular matrices
    {jax-issue}`#2809`.
* Bug fixes:
  * Fix {func}`odeint` differentiation with respect to time of ODEs with
    time-dependent dynamics {jax-issue}`#2817`,
    also add ODE CI testing.
  * Fix {func}`lax_linalg.qr` differentiation
    {jax-issue}`#2867`.

## jaxlib 0.1.45 (April 21, 2020)

* Fixes segfault: {jax-issue}`#2755`
* Plumb is_stable option on Sort HLO through to Python.

## jax 0.1.64 (April 21, 2020)

* [GitHub commits](https://github.com/google/jax/compare/jax-v0.1.63...jax-v0.1.64).
* New features:
  * Add syntactic sugar for functional indexed updates
    {jax-issue}`#2684`.
  * Add {func}`jax.numpy.linalg.multi_dot` {jax-issue}`#2726`.
  * Add {func}`jax.numpy.unique` {jax-issue}`#2760`.
  * Add {func}`jax.numpy.rint` {jax-issue}`#2724`.
  * Add {func}`jax.numpy.rint` {jax-issue}`#2724`.
  * Add more primitive rules for {func}`jax.experimental.jet`.
* Bug fixes:
  * Fix {func}`logaddexp` and {func}`logaddexp2` differentiation at zero {jax-issue}`#2107`.
  * Improve memory usage in reverse-mode autodiff without {func}`jit`
    {jax-issue}`#2719`.
* Better errors:
  * Improves error message for reverse-mode differentiation of {func}`lax.while_loop`
    {jax-issue}`#2129`.

## jaxlib 0.1.44 (April 16, 2020)

* Fixes a bug where if multiple GPUs of different models were present, JAX
  would only compile programs suitable for the first GPU.
* Bugfix for `batch_group_count` convolutions.
* Added precompiled SASS for more GPU versions to avoid startup PTX compilation
  hang.

## jax 0.1.63 (April 12, 2020)

* [GitHub commits](https://github.com/google/jax/compare/jax-v0.1.62...jax-v0.1.63).
* Added `jax.custom_jvp` and `jax.custom_vjp` from {jax-issue}`#2026`, see the [tutorial notebook](https://jax.readthedocs.io/en/latest/notebooks/Custom_derivative_rules_for_Python_code.html). Deprecated `jax.custom_transforms` and removed it from the docs (though it still works).
* Add `scipy.sparse.linalg.cg` {jax-issue}`#2566`.
* Changed how Tracers are printed to show more useful information for debugging {jax-issue}`#2591`.
* Made `jax.numpy.isclose` handle `nan` and `inf` correctly {jax-issue}`#2501`.
* Added several new rules for `jax.experimental.jet` {jax-issue}`#2537`.
* Fixed `jax.experimental.stax.BatchNorm` when `scale`/`center` isn't provided.
* Fix some missing cases of broadcasting in `jax.numpy.einsum` {jax-issue}`#2512`.
* Implement `jax.numpy.cumsum` and `jax.numpy.cumprod` in terms of a parallel prefix scan {jax-issue}`#2596` and make `reduce_prod` differentiable to arbitrary order {jax-issue}`#2597`.
* Add `batch_group_count` to `conv_general_dilated` {jax-issue}`#2635`.
* Add docstring for `test_util.check_grads` {jax-issue}`#2656`.
* Add `callback_transform` {jax-issue}`#2665`.
* Implement `rollaxis`, `convolve`/`correlate` 1d & 2d, `copysign`,
  `trunc`, `roots`, and `quantile`/`percentile` interpolation options.

## jaxlib 0.1.43 (March 31, 2020)

* Fixed a performance regression for Resnet-50 on GPU.

## jax 0.1.62 (March 21, 2020)

* [GitHub commits](https://github.com/google/jax/compare/jax-v0.1.61...jax-v0.1.62).
* JAX has dropped support for Python 3.5. Please upgrade to Python 3.6 or newer.
* Removed the internal function `lax._safe_mul`, which implemented the
  convention `0. * nan == 0.`. This change means some programs when
  differentiated will produce nans when they previously produced correct
  values, though it ensures nans rather than silently incorrect results are
  produced for other programs. See #2447 and #1052 for details.
* Added an `all_gather` parallel convenience function.
* More type annotations in core code.

## jaxlib 0.1.42 (March 19, 2020)

* jaxlib 0.1.41 broke cloud TPU support due to an API incompatibility. This
  release fixes it again.
* JAX has dropped support for Python 3.5. Please upgrade to Python 3.6 or newer.

## jax 0.1.61 (March 17, 2020)

* [GitHub commits](https://github.com/google/jax/compare/jax-v0.1.60...jax-v0.1.61).
* Fixes Python 3.5 support. This will be the last JAX or jaxlib release that
  supports Python 3.5.

## jax 0.1.60 (March 17, 2020)

* [GitHub commits](https://github.com/google/jax/compare/jax-v0.1.59...jax-v0.1.60).
* New features:
  * {py:func}`jax.pmap` has `static_broadcast_argnums` argument which allows
    the user to specify arguments that should be treated as compile-time
    constants and should be broadcasted to all devices. It works analogously to
    `static_argnums` in {py:func}`jax.jit`.
  * Improved error messages for when tracers are mistakenly saved in global state.
  * Added {py:func}`jax.nn.one_hot` utility function.
  * Added {mod}`jax.experimental.jet` for exponentially faster
    higher-order automatic differentiation.
  * Added more correctness checking to arguments of {py:func}`jax.lax.broadcast_in_dim`.
* The minimum jaxlib version is now 0.1.41.

## jaxlib 0.1.40 (March 4, 2020)

* Adds experimental support in Jaxlib for TensorFlow profiler, which allows
  tracing of CPU and GPU computations from TensorBoard.
* Includes prototype support for multihost GPU computations that communicate via
  NCCL.
* Improves performance of NCCL collectives on GPU.
* Adds TopK, CustomCallWithoutLayout, CustomCallWithLayout, IGammaGradA and
  RandomGamma implementations.
* Supports device assignments known at XLA compilation time.

## jax 0.1.59 (February 11, 2020)

* [GitHub commits](https://github.com/google/jax/compare/jax-v0.1.58...jax-v0.1.59).
* Breaking changes

  * The minimum jaxlib version is now 0.1.38.
  * Simplified {py:class}`Jaxpr` by removing the `Jaxpr.freevars` and
    `Jaxpr.bound_subjaxprs`. The call primitives (`xla_call`, `xla_pmap`,
    `sharded_call`, and `remat_call`) get a new parameter `call_jaxpr` with a
    fully-closed (no `constvars`) jaxpr. Also, added a new field `call_primitive`
    to primitives.
* New features:
  * Reverse-mode automatic differentiation (e.g. `grad`) of `lax.cond`, making it
    now differentiable in both modes ({jax-issue}`#2091`)
  * JAX now supports DLPack, which allows sharing CPU and GPU arrays in a
    zero-copy way with other libraries, such as PyTorch.
  * JAX GPU DeviceArrays now support `__cuda_array_interface__`, which is another
    zero-copy protocol for sharing GPU arrays with other libraries such as CuPy
    and Numba.
  * JAX CPU device buffers now implement the Python buffer protocol, which allows
    zero-copy buffer sharing between JAX and NumPy.
  * Added JAX_SKIP_SLOW_TESTS environment variable to skip tests known as slow.

## jaxlib 0.1.39 (February 11, 2020)

* Updates XLA.

## jaxlib 0.1.38 (January 29, 2020)

* CUDA 9.0 is no longer supported.
* CUDA 10.2 wheels are now built by default.

## jax 0.1.58 (January 28, 2020)

* [GitHub commits](https://github.com/google/jax/compare/46014da21...jax-v0.1.58).
* Breaking changes

  * JAX has dropped Python 2 support, because Python 2 reached its end of life on
    January 1, 2020. Please update to Python 3.5 or newer.
* New features

  >   > * Forward-mode automatic differentiation (`jvp`) of while loop
  >   ({jax-issue}`#1980`)
  > * New NumPy and SciPy functions:
  >
  >   * {py:func}`jax.numpy.fft.fft2`
  >   * {py:func}`jax.numpy.fft.ifft2`
  >   * {py:func}`jax.numpy.fft.rfft`
  >   * {py:func}`jax.numpy.fft.irfft`
  >   * {py:func}`jax.numpy.fft.rfft2`
  >   * {py:func}`jax.numpy.fft.irfft2`
  >   * {py:func}`jax.numpy.fft.rfftn`
  >   * {py:func}`jax.numpy.fft.irfftn`
  >   * {py:func}`jax.numpy.fft.fftfreq`
  >   * {py:func}`jax.numpy.fft.rfftfreq`
  >   * {py:func}`jax.numpy.linalg.matrix_rank`
  >   * {py:func}`jax.numpy.linalg.matrix_power`
  >   * {py:func}`jax.scipy.special.betainc`
  > * Batched Cholesky decomposition on GPU now uses a more efficient batched
  >   kernel.

### Notable bug fixes

* With the Python 3 upgrade, JAX no longer depends on `fastcache`, which should
  help with installation.<|MERGE_RESOLUTION|>--- conflicted
+++ resolved
@@ -10,9 +10,8 @@
 When releasing, please add the new-release-boilerplate to docs/pallas/CHANGELOG.md.
 -->
 
-## jax 0.4.33
-
-<<<<<<< HEAD
+## jax 0.4.34
+
 * Deletion:
   * `jax.xla_computation` is deleted. It's been 3 months since it's deprecation
     in 0.4.30 JAX release.
@@ -27,11 +26,9 @@
   * {class}`jax.ShapeDtypeStruct` no longer accepts the `named_shape` argument.
     The argument was only used by `xmap` which was removed in 0.4.31.
 
-## jaxlib 0.4.33
-
-
-## jax 0.4.32 (September 11, 2024)
-=======
+
+## jax 0.4.33 (September 16, 2024)
+
 This is a patch release on top of jax 0.4.32, that fixes two bugs found in that
 release.
 
@@ -40,15 +37,12 @@
 same job, for example, if training on multiple v5e slices.
 This release fixes that issue by pinning a fixed version of `libtpu`.
 
-## jaxlib 0.4.33
-
 This release fixes an inaccurate result for F64 tanh on CPU (#23590).
 
 ## jax 0.4.32 (September 11, 2024)
 
 Note: This release was yanked from PyPi because of a data corruption bug on TPU.
 See the 0.4.33 release notes for more details.
->>>>>>> 80e1c94d
 
 * New Functionality
   * Added {func}`jax.extend.ffi.ffi_call` and {func}`jax.extend.ffi.ffi_lowering`
@@ -112,12 +106,9 @@
     another framework that implements the ``__dlpack__`` protocol.
 
 ## jaxlib 0.4.32 (September 11, 2024)
-<<<<<<< HEAD
-=======
 
 Note: This release was yanked from PyPi because of a data corruption bug on TPU.
 See the 0.4.33 release notes for more details.
->>>>>>> 80e1c94d
 
 * Breaking changes
   * Hermetic CUDA support is added.
